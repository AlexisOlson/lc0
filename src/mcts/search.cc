--- conflicted
+++ resolved
@@ -1746,17 +1746,8 @@
         }
         (*visits_to_perform.back())[best_idx] += new_visits;
         cur_limit -= new_visits;
-<<<<<<< HEAD
-=======
+
         Node* child_node = best_edge.GetOrSpawnNode(/* parent */ node);
-
-        // Probably best place to check for two-fold draws consistently.
-        // Depth starts with 1 at root, so real depth is depth - 1.
-        EnsureNodeTwoFoldCorrectForDepth(
-            child_node, current_path.size() + base_depth + 1 - 1);
->>>>>>> 9448145a
-
-        Node* child_node = best_edge.GetOrSpawnNode(/* parent */ node, nullptr);
         full_path.push_back(child_node);
         moves_to_path.push_back(best_edge.GetMove());
         if (child_node->TryStartScoreUpdate()) {
@@ -1846,12 +1837,8 @@
           }
           current_path.back() = idx;
           current_path.push_back(-1);
-<<<<<<< HEAD
-          node = child.GetOrSpawnNode(/* parent */ node, nullptr);
+          node = child.GetOrSpawnNode(/* parent */ node);
           full_path.push_back(node);
-=======
-          node = child.GetOrSpawnNode(/* parent */ node);
->>>>>>> 9448145a
           found_child = true;
           break;
         }
@@ -1964,7 +1951,6 @@
 
   picked_node.nn_queried = true;  // Node::SetLowNode() required.
 
-<<<<<<< HEAD
   // Check the transposition table first and NN cache second before asking for
   // NN evaluation.
   picked_node.hash = history->HashLast(params_.GetCacheHistoryLength() + 1);
@@ -1987,53 +1973,13 @@
 }
 
 // Returns whether node was already in cache.
-bool SearchWorker::AddNodeToComputation([[maybe_unused]] Node* node,
-                                        bool add_if_cached) {
-  const auto hash = history_.HashLast(params_.GetCacheHistoryLength() + 1);
-  // If already in cache, no need to do anything.
-  if (add_if_cached) {
-    if (computation_->AddInputByHash(hash)) {
-      return true;
-    }
-  } else {
-    if (search_->cache_->ContainsKey(hash)) {
-      return true;
-    }
-  }
-  computation_->AddInput(hash, history_);
-=======
-// Returns whether node was already in cache.
-bool SearchWorker::AddNodeToComputation(Node* node) {
+bool SearchWorker::AddNodeToComputation([[maybe_unused]] Node* node) {
   const auto hash = history_.HashLast(params_.GetCacheHistoryLength() + 1);
   if (search_->cache_->ContainsKey(hash)) {
     return true;
   }
-  int transform;
-  auto planes =
-      EncodePositionForNN(search_->network_->GetCapabilities().input_format,
-                          history_, 8, params_.GetHistoryFill(), &transform);
-
-  std::vector<uint16_t> moves;
-
-  if (node && node->HasChildren()) {
-    // Legal moves are known, use them.
-    moves.reserve(node->GetNumEdges());
-    for (const auto& edge : node->Edges()) {
-      moves.emplace_back(edge.GetMove().as_nn_index(transform));
-    }
-  } else {
-    // Cache pseudolegal moves. A bit of a waste, but faster.
-    const auto& pseudolegal_moves =
-        history_.Last().GetBoard().GeneratePseudolegalMoves();
-    moves.reserve(pseudolegal_moves.size());
-    for (auto iter = pseudolegal_moves.begin(), end = pseudolegal_moves.end();
-         iter != end; ++iter) {
-      moves.emplace_back(iter->as_nn_index(transform));
-    }
-  }
-
-  computation_->AddInput(hash, std::move(planes), std::move(moves));
->>>>>>> 9448145a
+
+  computation_->AddInput(hash, history_);
   return false;
 }
 
@@ -2074,11 +2020,7 @@
 
   // We are in a leaf, which is not yet being processed.
   if (!node || node->GetNStarted() == 0) {
-<<<<<<< HEAD
-    if (AddNodeToComputation(node, false)) {
-=======
     if (AddNodeToComputation(node)) {
->>>>>>> 9448145a
       // Make it return 0 to make it not use the slot, so that the function
       // tries hard to find something to cache even among unpopular moves.
       // In practice that slows things down a lot though, as it's not always
