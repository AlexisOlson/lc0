/*
  This file is part of Leela Chess Zero.
  Copyright (C) 2018-2019 The LCZero Authors

  Leela Chess is free software: you can redistribute it and/or modify
  it under the terms of the GNU General Public License as published by
  the Free Software Foundation, either version 3 of the License, or
  (at your option) any later version.

  Leela Chess is distributed in the hope that it will be useful,
  but WITHOUT ANY WARRANTY; without even the implied warranty of
  MERCHANTABILITY or FITNESS FOR A PARTICULAR PURPOSE.  See the
  GNU General Public License for more details.

  You should have received a copy of the GNU General Public License
  along with Leela Chess.  If not, see <http://www.gnu.org/licenses/>.

  Additional permission under GNU GPL version 3 section 7

  If you modify this Program, or any covered work, by linking or
  combining it with NVIDIA Corporation's libraries from the NVIDIA CUDA
  Toolkit and the NVIDIA CUDA Deep Neural Network library (or a
  modified version of those libraries), containing parts covered by the
  terms of the respective license agreement, the licensors of this
  Program grant you additional permission to convey the resulting work.
*/

#include "mcts/search.h"

#include <algorithm>
#include <array>
#include <chrono>
#include <cmath>
#include <iomanip>
#include <iostream>
#include <iterator>
#include <sstream>
#include <thread>

#include "mcts/node.h"
#include "neural/cache.h"
#include "neural/encoder.h"
#include "utils/fastmath.h"
#include "utils/random.h"

namespace lczero {

namespace {
// Maximum delay between outputting "uci info" when nothing interesting happens.
const int kUciInfoMinimumFrequencyMs = 5000;

MoveList MakeRootMoveFilter(const MoveList& searchmoves,
                            SyzygyTablebase* syzygy_tb,
                            const PositionHistory& history, bool fast_play,
                            std::atomic<int>* tb_hits) {
  // Search moves overrides tablebase.
  if (!searchmoves.empty()) return searchmoves;
  const auto& board = history.Last().GetBoard();
  MoveList root_moves;
  if (!syzygy_tb || !board.castlings().no_legal_castle() ||
      (board.ours() | board.theirs()).count() > syzygy_tb->max_cardinality()) {
    return root_moves;
  }
  if (syzygy_tb->root_probe(
          history.Last(), fast_play || history.DidRepeatSinceLastZeroingMove(),
          &root_moves) ||
      syzygy_tb->root_probe_wdl(history.Last(), &root_moves)) {
    tb_hits->fetch_add(1, std::memory_order_acq_rel);
  }
  return root_moves;
}

class MEvaluator {
 public:
  MEvaluator()
      : enabled_{false},
        m_slope_{0.0f},
        m_cap_{0.0f},
        a_constant_{0.0f},
        a_linear_{0.0f},
        a_square_{0.0f},
        q_threshold_{0.0f},
        parent_m_{0.0f} {}

  MEvaluator(const SearchParams& params, const Node* parent = nullptr)
      : enabled_{true},
        m_slope_{params.GetMovesLeftSlope()},
        m_cap_{params.GetMovesLeftMaxEffect()},
        a_constant_{params.GetMovesLeftConstantFactor()},
        a_linear_{params.GetMovesLeftScaledFactor()},
        a_square_{params.GetMovesLeftQuadraticFactor()},
        q_threshold_{params.GetMovesLeftThreshold()},
        parent_m_{parent ? parent->GetM() : 0.0f},
        parent_within_threshold_{parent ? WithinTheshold(parent, q_threshold_)
                                        : false} {}

  void SetParent(const Node* parent) {
    assert(parent);
    if (enabled_) {
      parent_m_ = parent->GetM();
      parent_within_threshold_ = WithinTheshold(parent, q_threshold_);
    }
  }

  float GetM(const EdgeAndNode& child, float q) const {
    if (!enabled_ || !parent_within_threshold_) return 0.0f;
    const float child_m = child.GetM(parent_m_);
    float m = std::clamp(m_slope_ * (child_m - parent_m_), -m_cap_, m_cap_);
    // Microsoft compiler does not have a builtin for copysign and emits a
    // library call which is too expensive for a hot path like this.
#if defined(_MSC_VER)
    // This doesn't treat signed 0's the same way that copysign does, but it
    // should be good enough...
    if (q > 0) m *= -1.0f;
#else
    m *= std::copysign(1.0f, -q);
#endif
    m *= a_constant_ + a_linear_ * std::abs(q) + a_square_ * q * q;
    return m;
  }

 private:
  static bool WithinTheshold(const Node* parent, float q_threshold) {
    return std::abs(parent->GetQ(0.0f)) > q_threshold;
  }

  const bool enabled_;
  const float m_slope_;
  const float m_cap_;
  const float a_constant_;
  const float a_linear_;
  const float a_square_;
  const float q_threshold_;
  float parent_m_ = 0.0f;
  bool parent_within_threshold_ = false;
};

}  // namespace

Search::Search(const NodeTree& tree, Network* network,
               std::unique_ptr<UciResponder> uci_responder,
               const MoveList& searchmoves,
               std::chrono::steady_clock::time_point start_time,
               std::unique_ptr<SearchStopper> stopper, bool infinite,
               const OptionsDict& options, NNCache* cache,
               SyzygyTablebase* syzygy_tb)
    : ok_to_respond_bestmove_(!infinite),
      stopper_(std::move(stopper)),
      root_node_(tree.GetCurrentHead()),
      cache_(cache),
      syzygy_tb_(syzygy_tb),
      played_history_(tree.GetPositionHistory()),
      network_(network),
      params_(options),
      searchmoves_(searchmoves),
      start_time_(start_time),
      initial_visits_(root_node_->GetN()),
      root_move_filter_(
          MakeRootMoveFilter(searchmoves_, syzygy_tb_, played_history_,
                             params_.GetSyzygyFastPlay(), &tb_hits_)),
      uci_responder_(std::move(uci_responder)) {
  if (params_.GetMaxConcurrentSearchers() != 0) {
    pending_searchers_.store(params_.GetMaxConcurrentSearchers(),
                             std::memory_order_release);
  }
}

namespace {
void ApplyDirichletNoise(Node* node, float eps, double alpha) {
  float total = 0;
  std::vector<float> noise;

  for (int i = 0; i < node->GetNumEdges(); ++i) {
    float eta = Random::Get().GetGamma(alpha, 1.0);
    noise.emplace_back(eta);
    total += eta;
  }

  if (total < std::numeric_limits<float>::min()) return;

  int noise_idx = 0;
  for (const auto& child : node->Edges()) {
    auto* edge = child.edge();
    edge->SetP(edge->GetP() * (1 - eps) + eps * noise[noise_idx++] / total);
  }
}
}  // namespace

void Search::SendUciInfo() REQUIRES(nodes_mutex_) {
  const auto max_pv = params_.GetMultiPv();
  const auto edges = GetBestChildrenNoTemperature(root_node_, max_pv, 0);
  const auto score_type = params_.GetScoreType();
  const auto per_pv_counters = params_.GetPerPvCounters();
  const auto display_cache_usage = params_.GetDisplayCacheUsage();
  const auto draw_score = GetDrawScore(false);

  std::vector<ThinkingInfo> uci_infos;

  // Info common for all multipv variants.
  ThinkingInfo common_info;
  common_info.depth = cum_depth_ / (total_playouts_ ? total_playouts_ : 1);
  common_info.seldepth = max_depth_;
  common_info.time = GetTimeSinceStart();
  if (!per_pv_counters) {
    common_info.nodes = total_playouts_ + initial_visits_;
  }
  if (display_cache_usage) {
    common_info.hashfull =
        cache_->GetSize() * 1000LL / std::max(cache_->GetCapacity(), 1);
  }
  if (nps_start_time_) {
    const auto time_since_first_batch_ms =
        std::chrono::duration_cast<std::chrono::milliseconds>(
            std::chrono::steady_clock::now() - *nps_start_time_)
            .count();
    if (time_since_first_batch_ms > 0) {
      common_info.nps = total_playouts_ * 1000 / time_since_first_batch_ms;
    }
  }
  common_info.tb_hits = tb_hits_.load(std::memory_order_acquire);

  int multipv = 0;
  const auto default_q = -root_node_->GetQ(-draw_score);
  const auto default_wl = -root_node_->GetWL();
  const auto default_d = root_node_->GetD();
  for (const auto& edge : edges) {
    ++multipv;
    uci_infos.emplace_back(common_info);
    auto& uci_info = uci_infos.back();
    const auto wl = edge.GetWL(default_wl);
    const auto d = edge.GetD(default_d);
    const int w = static_cast<int>(std::round(500.0 * (1.0 + wl - d)));
    const auto q = edge.GetQ(default_q, draw_score);
    if (edge.IsTerminal() && wl != 0.0f) {
      uci_info.mate = std::copysign(
          std::round(edge.GetM(0.0f)) / 2 + (edge.IsTbTerminal() ? 101 : 1),
          wl);
    } else if (score_type == "centipawn_with_drawscore") {
      uci_info.score = 90 * tan(1.5637541897 * q);
    } else if (score_type == "centipawn") {
      uci_info.score = 90 * tan(1.5637541897 * wl);
    } else if (score_type == "centipawn_2019") {
      uci_info.score = 295 * wl / (1 - 0.976953126 * std::pow(wl, 14));
    } else if (score_type == "centipawn_2018") {
      uci_info.score = 290.680623072 * tan(1.548090806 * wl);
    } else if (score_type == "win_percentage") {
      uci_info.score = wl * 5000 + 5000;
    } else if (score_type == "Q") {
      uci_info.score = q * 10000;
    } else if (score_type == "W-L") {
      uci_info.score = wl * 10000;
    }
    const int l = static_cast<int>(std::round(500.0 * (1.0 - wl - d)));
    // Using 1000-w-l instead of 1000*d for D score so that W+D+L add up to
    // 1000.0.
    uci_info.wdl = ThinkingInfo::WDL{w, 1000 - w - l, l};
    if (network_->GetCapabilities().has_mlh()) {
      uci_info.moves_left = static_cast<int>(
          (1.0f + edge.GetM(1.0f + root_node_->GetM())) / 2.0f);
    }
    if (max_pv > 1) uci_info.multipv = multipv;
    if (per_pv_counters) uci_info.nodes = edge.GetN();
    bool flip = played_history_.IsBlackToMove();
    int depth = 0;
    for (auto iter = edge; iter;
         iter = GetBestChildNoTemperature(iter.node(), depth), flip = !flip) {
      uci_info.pv.push_back(iter.GetMove(flip));
      if (!iter.node()) break;  // Last edge was dangling, cannot continue.
      depth += 1;
    }
  }

  if (!uci_infos.empty()) last_outputted_uci_info_ = uci_infos.front();
  if (current_best_edge_ && !edges.empty()) {
    last_outputted_info_edge_ = current_best_edge_.edge();
  }

  uci_responder_->OutputThinkingInfo(&uci_infos);
}

// Decides whether anything important changed in stats and new info should be
// shown to a user.
void Search::MaybeOutputInfo() {
  SharedMutex::Lock lock(nodes_mutex_);
  Mutex::Lock counters_lock(counters_mutex_);
  if (!bestmove_is_sent_ && current_best_edge_ &&
      (current_best_edge_.edge() != last_outputted_info_edge_ ||
       last_outputted_uci_info_.depth !=
           static_cast<int>(cum_depth_ /
                            (total_playouts_ ? total_playouts_ : 1)) ||
       last_outputted_uci_info_.seldepth != max_depth_ ||
       last_outputted_uci_info_.time + kUciInfoMinimumFrequencyMs <
           GetTimeSinceStart())) {
    SendUciInfo();
    if (params_.GetLogLiveStats()) {
      SendMovesStats();
    }
    if (stop_.load(std::memory_order_acquire) && !ok_to_respond_bestmove_) {
      std::vector<ThinkingInfo> info(1);
      info.back().comment =
          "WARNING: Search has reached limit and does not make any progress.";
      uci_responder_->OutputThinkingInfo(&info);
    }
  }
}

int64_t Search::GetTimeSinceStart() const {
  return std::chrono::duration_cast<std::chrono::milliseconds>(
             std::chrono::steady_clock::now() - start_time_)
      .count();
}

int64_t Search::GetTimeSinceFirstBatch() const {
  if (!nps_start_time_) return 0;
  return std::chrono::duration_cast<std::chrono::milliseconds>(
             std::chrono::steady_clock::now() - *nps_start_time_)
      .count();
}

// Root is depth 0, i.e. even depth.
float Search::GetDrawScore(bool is_odd_depth) const {
  return (is_odd_depth ? params_.GetOpponentDrawScore()
                       : params_.GetSidetomoveDrawScore()) +
         (is_odd_depth == played_history_.IsBlackToMove()
              ? params_.GetWhiteDrawDelta()
              : params_.GetBlackDrawDelta());
}

namespace {
inline float GetFpu(const SearchParams& params, Node* node, bool is_root_node,
                    float draw_score) {
  const auto value = params.GetFpuValue(is_root_node);
  return params.GetFpuAbsolute(is_root_node)
             ? value
             : -node->GetQ(-draw_score) -
                   value * std::sqrt(node->GetVisitedPolicy());
}

inline float ComputeCpuct(const SearchParams& params, uint32_t N,
                          bool is_root_node) {
  const float init = params.GetCpuct(is_root_node);
  const float k = params.GetCpuctFactor(is_root_node);
  const float base = params.GetCpuctBase(is_root_node);
  return init + (k ? k * FastLog((N + base) / base) : 0.0f);
}
}  // namespace

std::vector<std::string> Search::GetVerboseStats(Node* node) const {
  assert(node == root_node_ || node->GetParent() == root_node_);
  const bool is_root = (node == root_node_);
  const bool is_odd_depth = !is_root;
  const bool is_black_to_move = (played_history_.IsBlackToMove() == is_root);
  const float draw_score = GetDrawScore(is_odd_depth);
  const float fpu = GetFpu(params_, node, is_root, draw_score);
  const float cpuct = ComputeCpuct(params_, node->GetN(), is_root);
  const float U_coeff =
      cpuct * std::sqrt(std::max(node->GetChildrenVisits(), 1u));
<<<<<<< HEAD
  const bool logit_q = params_.GetLogitQ();
  const float policy_factor = params_.GetPolicyFactor();
  const float policy_factor_parent = params_.GetPolicyFactorParent();
  const float policy_exponent = params_.GetPolicyExponent();
  const float m_slope = params_.GetMovesLeftSlope();
  const float m_cap = params_.GetMovesLeftMaxEffect();
  const float a = params_.GetMovesLeftConstantFactor();
  const float b = params_.GetMovesLeftScaledFactor();
  const float c = params_.GetMovesLeftQuadraticFactor();
  const bool do_moves_left_adjustment =
      network_->GetCapabilities().moves_left !=
          pblczero::NetworkFormat::MOVES_LEFT_NONE &&
      (std::abs(node->GetQ(0.0f)) > params_.GetMovesLeftThreshold());
  std::vector<EdgeAndNode> edges;
  for (const auto& edge : node->Edges()) edges.push_back(edge);

  std::sort(
      edges.begin(), edges.end(),
      [&fpu, &U_coeff, &logit_q, &draw_score, &policy_factor,
                &policy_factor_parent, &policy_exponent](EdgeAndNode a, EdgeAndNode b) {
        return std::forward_as_tuple(
                   a.GetN(),
                   a.GetQ(fpu, draw_score, logit_q) +
                   a.GetU(U_coeff, policy_factor, policy_factor_parent, policy_exponent)) <
               std::forward_as_tuple(
                   b.GetN(),
                   b.GetQ(fpu, draw_score, logit_q) +
                   b.GetU(U_coeff, policy_factor, policy_factor_parent, policy_exponent));
      });
=======
  std::vector<EdgeAndNode> edges;
  for (const auto& edge : node->Edges()) edges.push_back(edge);

  std::sort(edges.begin(), edges.end(),
            [&fpu, &U_coeff, &draw_score](EdgeAndNode a, EdgeAndNode b) {
              return std::forward_as_tuple(
                         a.GetN(), a.GetQ(fpu, draw_score) + a.GetU(U_coeff)) <
                     std::forward_as_tuple(
                         b.GetN(), b.GetQ(fpu, draw_score) + b.GetU(U_coeff));
            });
>>>>>>> 3d226b2c

  auto print = [](auto* oss, auto pre, auto v, auto post, auto w, int p = 0) {
    *oss << pre << std::setw(w) << std::setprecision(p) << v << post;
  };
  auto print_head = [&](auto* oss, auto label, int i, auto n, auto f, auto p) {
    *oss << std::fixed;
    print(oss, "", label, " ", 5);
    print(oss, "(", i, ") ", 4);
    *oss << std::right;
    print(oss, "N: ", n, " ", 7);
    print(oss, "(+", f, ") ", 2);
    print(oss, "(P: ", p * 100, "%) ", 5, p >= 0.99995f ? 1 : 2);
  };
  auto print_stats = [&](auto* oss, const auto* n) {
    const auto sign = n == node ? -1 : 1;
    if (n) {
      print(oss, "(WL: ", sign * n->GetWL(), ") ", 8, 5);
      print(oss, "(D: ", n->GetD(), ") ", 5, 3);
      print(oss, "(M: ", n->GetM(), ") ", 4, 1);
    } else {
      *oss << "(WL:  -.-----) (D: -.---) (M:  -.-) ";
    }
    print(oss, "(Q: ", n ? sign * n->GetQ(sign * draw_score) : fpu, ") ", 8, 5);
  };
  auto print_tail = [&](auto* oss, const auto* n) {
    const auto sign = n == node ? -1 : 1;
    std::optional<float> v;
    if (n && n->IsTerminal()) {
      v = n->GetQ(sign * draw_score);
    } else {
      NNCacheLock nneval = GetCachedNNEval(n);
      if (nneval) v = -nneval->q;
    }
    if (v) {
      print(oss, "(V: ", sign * *v, ") ", 7, 4);
    } else {
      *oss << "(V:  -.----) ";
    }

    if (n) {
      auto [lo, up] = n->GetBounds();
      if (sign == -1) {
        lo = -lo;
        up = -up;
        std::swap(lo, up);
      }
      *oss << (lo == up
                   ? "(T) "
                   : lo == GameResult::DRAW && up == GameResult::WHITE_WON
                         ? "(W) "
                         : lo == GameResult::BLACK_WON && up == GameResult::DRAW
                               ? "(L) "
                               : "");
    }
  };

  std::vector<std::string> infos;
  const auto m_evaluator = network_->GetCapabilities().has_mlh()
                               ? MEvaluator(params_, node)
                               : MEvaluator();
  for (const auto& edge : edges) {
    float Q = edge.GetQ(fpu, draw_score);
    float M = m_evaluator.GetM(edge, Q);
    std::ostringstream oss;
    oss << std::left;
    // TODO: should this be displaying transformed index?
    print_head(&oss, edge.GetMove(is_black_to_move).as_string(),
               edge.GetMove().as_nn_index(0), edge.GetN(), edge.GetNInFlight(),
               edge.GetP());
    print_stats(&oss, edge.node());
<<<<<<< HEAD
    print(&oss, "(U: ", edge.GetU(U_coeff,
            params_.GetPolicyFactor(), params_.GetPolicyFactorParent(),
            params_.GetPolicyExponent()), ") ", 6, 5);
    print(&oss, "(S: ", Q + edge.GetU(U_coeff,
            params_.GetPolicyFactor(), params_.GetPolicyFactorParent(),
            params_.GetPolicyExponent()) + M_effect, ") ", 8, 5);
=======
    print(&oss, "(U: ", edge.GetU(U_coeff), ") ", 6, 5);
    print(&oss, "(S: ", Q + edge.GetU(U_coeff) + M, ") ", 8, 5);
>>>>>>> 3d226b2c
    print_tail(&oss, edge.node());
    infos.emplace_back(oss.str());
  }

  // Include stats about the node in similar format to its children above.
  std::ostringstream oss;
  print_head(&oss, "node ", node->GetNumEdges(), node->GetN(),
             node->GetNInFlight(), node->GetVisitedPolicy());
  print_stats(&oss, node);
  print_tail(&oss, node);
  infos.emplace_back(oss.str());
  return infos;
}

void Search::SendMovesStats() const REQUIRES(counters_mutex_) {
  auto move_stats = GetVerboseStats(root_node_);

  if (params_.GetVerboseStats()) {
    std::vector<ThinkingInfo> infos;
    std::transform(move_stats.begin(), move_stats.end(),
                   std::back_inserter(infos), [](const std::string& line) {
                     ThinkingInfo info;
                     info.comment = line;
                     return info;
                   });
    uci_responder_->OutputThinkingInfo(&infos);
  } else {
    LOGFILE << "=== Move stats:";
    for (const auto& line : move_stats) LOGFILE << line;
  }
  for (auto edge : root_node_->Edges()) {
    if (!(edge.GetMove(played_history_.IsBlackToMove()) == final_bestmove_)) {
      continue;
    }
    if (edge.HasNode()) {
      LOGFILE << "--- Opponent moves after: " << final_bestmove_.as_string();
      for (const auto& line : GetVerboseStats(edge.node())) {
        LOGFILE << line;
      }
    }
  }
}

NNCacheLock Search::GetCachedNNEval(const Node* node) const {
  if (!node) return {};

  std::vector<Move> moves;
  for (; node != root_node_; node = node->GetParent()) {
    moves.push_back(node->GetOwnEdge()->GetMove());
  }
  PositionHistory history(played_history_);
  for (auto iter = moves.rbegin(), end = moves.rend(); iter != end; ++iter) {
    history.Append(*iter);
  }
  const auto hash = history.HashLast(params_.GetCacheHistoryLength() + 1);
  NNCacheLock nneval(cache_, hash);
  return nneval;
}

void Search::MaybeTriggerStop(const IterationStats& stats,
                              StoppersHints* hints) {
  hints->Reset();
  SharedMutex::Lock nodes_lock(nodes_mutex_);
  Mutex::Lock lock(counters_mutex_);
  // Already responded bestmove, nothing to do here.
  if (bestmove_is_sent_) return;
  // Don't stop when the root node is not yet expanded.
  if (total_playouts_ + initial_visits_ == 0) return;

  if (!stop_.load(std::memory_order_acquire) || !ok_to_respond_bestmove_) {
    if (stopper_->ShouldStop(stats, hints)) FireStopInternal();
  }

  // If we are the first to see that stop is needed.
  if (stop_.load(std::memory_order_acquire) && ok_to_respond_bestmove_ &&
      !bestmove_is_sent_) {
    SendUciInfo();
    EnsureBestMoveKnown();
    SendMovesStats();
    BestMoveInfo info(final_bestmove_, final_pondermove_);
    uci_responder_->OutputBestMove(&info);
    stopper_->OnSearchDone(stats);
    bestmove_is_sent_ = true;
    current_best_edge_ = EdgeAndNode();
  }

  // Use a 0 visit cancel score update to clear out any cached best edge, as
  // at the next iteration remaining playouts may be different.
  // TODO(crem) Is it really needed?
  root_node_->CancelScoreUpdate(0);
}

// Return the evaluation of the actual best child, regardless of temperature
// settings. This differs from GetBestMove, which does obey any temperature
// settings. So, somethimes, they may return results of different moves.
Search::BestEval Search::GetBestEval() const {
  SharedMutex::SharedLock lock(nodes_mutex_);
  Mutex::Lock counters_lock(counters_mutex_);
  float parent_wl = -root_node_->GetWL();
  float parent_d = root_node_->GetD();
  float parent_m = root_node_->GetM();
  if (!root_node_->HasChildren()) return {parent_wl, parent_d, parent_m};
  EdgeAndNode best_edge = GetBestChildNoTemperature(root_node_, 0);
  return {best_edge.GetWL(parent_wl), best_edge.GetD(parent_d),
          best_edge.GetM(parent_m - 1) + 1};
}

std::pair<Move, Move> Search::GetBestMove() {
  SharedMutex::Lock lock(nodes_mutex_);
  Mutex::Lock counters_lock(counters_mutex_);
  EnsureBestMoveKnown();
  return {final_bestmove_, final_pondermove_};
}

std::int64_t Search::GetTotalPlayouts() const {
  SharedMutex::SharedLock lock(nodes_mutex_);
  return total_playouts_;
}

void Search::ResetBestMove() {
  SharedMutex::Lock nodes_lock(nodes_mutex_);
  Mutex::Lock lock(counters_mutex_);
  bool old_sent = bestmove_is_sent_;
  bestmove_is_sent_ = false;
  EnsureBestMoveKnown();
  bestmove_is_sent_ = old_sent;
}

// Computes the best move, maybe with temperature (according to the settings).
void Search::EnsureBestMoveKnown() REQUIRES(nodes_mutex_)
    REQUIRES(counters_mutex_) {
  if (bestmove_is_sent_) return;
  if (!root_node_->HasChildren()) return;

  float temperature = params_.GetTemperature();
  const int cutoff_move = params_.GetTemperatureCutoffMove();
  const int decay_delay_moves = params_.GetTempDecayDelayMoves();
  const int decay_moves = params_.GetTempDecayMoves();
  const int moves = played_history_.Last().GetGamePly() / 2;

  if (cutoff_move && (moves + 1) >= cutoff_move) {
    temperature = params_.GetTemperatureEndgame();
  } else if (temperature && decay_moves) {
    if (moves >= decay_delay_moves + decay_moves) {
      temperature = 0.0;
    } else if (moves >= decay_delay_moves) {
      temperature *=
          static_cast<float>(decay_delay_moves + decay_moves - moves) /
          decay_moves;
    }
    // don't allow temperature to decay below endgame temperature
    if (temperature < params_.GetTemperatureEndgame()) {
      temperature = params_.GetTemperatureEndgame();
    }
  }

  auto bestmove_edge = temperature
                           ? GetBestRootChildWithTemperature(temperature)
                           : GetBestChildNoTemperature(root_node_, 0);
  final_bestmove_ = bestmove_edge.GetMove(played_history_.IsBlackToMove());

  if (bestmove_edge.HasNode() && bestmove_edge.node()->HasChildren()) {
    final_pondermove_ = GetBestChildNoTemperature(bestmove_edge.node(), 1)
                            .GetMove(!played_history_.IsBlackToMove());
  }
}

// Returns @count children with most visits.
std::vector<EdgeAndNode> Search::GetBestChildrenNoTemperature(Node* parent,
                                                              int count,
                                                              int depth) const {
  const bool is_odd_depth = (depth % 2) == 1;
  const float draw_score = GetDrawScore(is_odd_depth);
  // Best child is selected using the following criteria:
  // * Prefer shorter terminal wins / avoid shorter terminal losses.
  // * Largest number of playouts.
  // * If two nodes have equal number:
  //   * If that number is 0, the one with larger prior wins.
  //   * If that number is larger than 0, the one with larger eval wins.
  std::vector<EdgeAndNode> edges;
  for (auto edge : parent->Edges()) {
    if (parent == root_node_ && !root_move_filter_.empty() &&
        std::find(root_move_filter_.begin(), root_move_filter_.end(),
                  edge.GetMove()) == root_move_filter_.end()) {
      continue;
    }
    edges.push_back(edge);
  }
  const auto middle = (static_cast<int>(edges.size()) > count)
                          ? edges.begin() + count
                          : edges.end();
  std::partial_sort(
      edges.begin(), middle, edges.end(),
      [draw_score](const auto& a, const auto& b) {
        // The function returns "true" when a is preferred to b.

        // Lists edge types from less desirable to more desirable.
        enum EdgeRank {
          kTerminalLoss,
          kTablebaseLoss,
          kNonTerminal,  // Non terminal or terminal draw.
          kTablebaseWin,
          kTerminalWin,
        };

        auto GetEdgeRank = [](const EdgeAndNode& edge) {
          // This default isn't used as wl only checked for case edge is
          // terminal.
          const auto wl = edge.GetWL(0.0f);
          if (!edge.IsTerminal() || !wl) return kNonTerminal;
          if (edge.IsTbTerminal()) {
            return wl < 0.0 ? kTablebaseLoss : kTablebaseWin;
          }
          return wl < 0.0 ? kTerminalLoss : kTerminalWin;
        };

        // If moves have different outcomes, prefer better outcome.
        const auto a_rank = GetEdgeRank(a);
        const auto b_rank = GetEdgeRank(b);
        if (a_rank != b_rank) return a_rank > b_rank;

        // If both are terminal draws, try to make it shorter.
        if (a_rank == kNonTerminal && a.IsTerminal() && b.IsTerminal()) {
          if (a.IsTbTerminal() != b.IsTbTerminal()) {
            // Prefer non-tablebase draws.
            return a.IsTbTerminal() < b.IsTbTerminal();
          }
          // Prefer shorter draws.
          return a.GetM(0.0f) < b.GetM(0.0f);
        }

        // Neither is terminal, use standard rule.
        if (a_rank == kNonTerminal) {
          // Prefer largest playouts then eval then prior.
          if (a.GetN() != b.GetN()) return a.GetN() > b.GetN();
          // Default doesn't matter here so long as they are the same as either
          // both are N==0 (thus we're comparing equal defaults) or N!=0 and
          // default isn't used.
          if (a.GetQ(0.0f, draw_score) != b.GetQ(0.0f, draw_score)) {
            return a.GetQ(0.0f, draw_score) > b.GetQ(0.0f, draw_score);
          }
          return a.GetP() > b.GetP();
        }

        // Both variants are winning, prefer shortest win.
        if (a_rank > kNonTerminal) {
          return a.GetM(0.0f) < b.GetM(0.0f);
        }

        // Both variants are losing, prefer longest losses.
        return a.GetM(0.0f) > b.GetM(0.0f);
      });

  if (count < static_cast<int>(edges.size())) {
    edges.resize(count);
  }
  return edges;
}

// Returns a child with most visits.
EdgeAndNode Search::GetBestChildNoTemperature(Node* parent, int depth) const {
  auto res = GetBestChildrenNoTemperature(parent, 1, depth);
  return res.empty() ? EdgeAndNode() : res.front();
}

// Returns a child of a root chosen according to weighted-by-temperature visit
// count.
EdgeAndNode Search::GetBestRootChildWithTemperature(float temperature) const {
  // Root is at even depth.
  const float draw_score = GetDrawScore(/* is_odd_depth= */ false);

  std::vector<float> cumulative_sums;
  float sum = 0.0;
  float max_n = 0.0;
  const float offset = params_.GetTemperatureVisitOffset();
  float max_eval = -1.0f;
  const float fpu =
      GetFpu(params_, root_node_, /* is_root= */ true, draw_score);

  for (auto edge : root_node_->Edges()) {
    if (!root_move_filter_.empty() &&
        std::find(root_move_filter_.begin(), root_move_filter_.end(),
                  edge.GetMove()) == root_move_filter_.end()) {
      continue;
    }
    if (edge.GetN() + offset > max_n) {
      max_n = edge.GetN() + offset;
      max_eval = edge.GetQ(fpu, draw_score);
    }
  }

  // No move had enough visits for temperature, so use default child criteria
  if (max_n <= 0.0f) return GetBestChildNoTemperature(root_node_, 0);

  // TODO(crem) Simplify this code when samplers.h is merged.
  const float min_eval =
      max_eval - params_.GetTemperatureWinpctCutoff() / 50.0f;
  for (auto edge : root_node_->Edges()) {
    if (!root_move_filter_.empty() &&
        std::find(root_move_filter_.begin(), root_move_filter_.end(),
                  edge.GetMove()) == root_move_filter_.end()) {
      continue;
    }
    if (edge.GetQ(fpu, draw_score) < min_eval) continue;
    sum += std::pow(
        std::max(0.0f, (static_cast<float>(edge.GetN()) + offset) / max_n),
        1 / temperature);
    cumulative_sums.push_back(sum);
  }
  assert(sum);

  const float toss = Random::Get().GetFloat(cumulative_sums.back());
  int idx =
      std::lower_bound(cumulative_sums.begin(), cumulative_sums.end(), toss) -
      cumulative_sums.begin();

  for (auto edge : root_node_->Edges()) {
    if (!root_move_filter_.empty() &&
        std::find(root_move_filter_.begin(), root_move_filter_.end(),
                  edge.GetMove()) == root_move_filter_.end()) {
      continue;
    }
    if (edge.GetQ(fpu, draw_score) < min_eval) continue;
    if (idx-- == 0) return edge;
  }
  assert(false);
  return {};
}

void Search::StartThreads(size_t how_many) {
  Mutex::Lock lock(threads_mutex_);
  // First thread is a watchdog thread.
  if (threads_.size() == 0) {
    threads_.emplace_back([this]() { WatchdogThread(); });
  }
  // Start working threads.
  while (threads_.size() <= how_many) {
    threads_.emplace_back([this]() {
      SearchWorker worker(this, params_);
      worker.RunBlocking();
    });
  }
  LOGFILE << "Search started. "
          << std::chrono::duration_cast<std::chrono::milliseconds>(
                 std::chrono::steady_clock::now() - start_time_)
                 .count()
          << "ms already passed.";
}

void Search::RunBlocking(size_t threads) {
  StartThreads(threads);
  Wait();
}

bool Search::IsSearchActive() const {
  return !stop_.load(std::memory_order_acquire);
}

void Search::PopulateCommonIterationStats(IterationStats* stats) {
  stats->time_since_movestart = GetTimeSinceStart();

  SharedMutex::SharedLock nodes_lock(nodes_mutex_);
  stats->time_since_first_batch = GetTimeSinceFirstBatch();
  if (!nps_start_time_ && total_playouts_ > 0) {
    nps_start_time_ = std::chrono::steady_clock::now();
  }
  stats->total_nodes = total_playouts_ + initial_visits_;
  stats->nodes_since_movestart = total_playouts_;
  stats->batches_since_movestart = total_batches_;
  stats->average_depth = cum_depth_ / (total_playouts_ ? total_playouts_ : 1);
  stats->edge_n.clear();
  stats->win_found = false;
  stats->time_usage_hint_ = IterationStats::TimeUsageHint::kNormal;

  const auto draw_score = GetDrawScore(true);
  const float fpu =
      GetFpu(params_, root_node_, /* is_root_node */ true, draw_score);
  float max_q_plus_m = -1000;
  uint64_t max_n = 0;
  bool max_n_has_max_q_plus_m = true;
  const auto m_evaluator = network_->GetCapabilities().has_mlh()
                               ? MEvaluator(params_, root_node_)
                               : MEvaluator();
  for (const auto& edge : root_node_->Edges()) {
    const auto n = edge.GetN();
    const auto q = edge.GetQ(fpu, draw_score);
    const auto m = m_evaluator.GetM(edge, q);
    const auto q_plus_m = q + m;
    stats->edge_n.push_back(n);
    if (edge.IsTerminal() && edge.GetWL(0.0f) > 0.0f) stats->win_found = true;
    if (max_n < n) {
      max_n = n;
      max_n_has_max_q_plus_m = false;
    }
    if (max_q_plus_m <= q_plus_m) {
      max_n_has_max_q_plus_m = (max_n == n);
      max_q_plus_m = q_plus_m;
    }
  }
  if (!max_n_has_max_q_plus_m) {
    stats->time_usage_hint_ = IterationStats::TimeUsageHint::kNeedMoreTime;
  }
}

void Search::WatchdogThread() {
  LOGFILE << "Start a watchdog thread.";
  StoppersHints hints;
  IterationStats stats;
  while (true) {
    hints.Reset();
    PopulateCommonIterationStats(&stats);
    MaybeTriggerStop(stats, &hints);
    MaybeOutputInfo();

    constexpr auto kMaxWaitTimeMs = 100;
    constexpr auto kMinWaitTimeMs = 1;

    Mutex::Lock lock(counters_mutex_);
    // Only exit when bestmove is responded. It may happen that search threads
    // already all exited, and we need at least one thread that can do that.
    if (bestmove_is_sent_) break;

    auto remaining_time = hints.GetEstimatedRemainingTimeMs();
    if (remaining_time > kMaxWaitTimeMs) remaining_time = kMaxWaitTimeMs;
    if (remaining_time < kMinWaitTimeMs) remaining_time = kMinWaitTimeMs;
    // There is no real need to have max wait time, and sometimes it's fine
    // to wait without timeout at all (e.g. in `go nodes` mode), but we
    // still limit wait time for exotic cases like when pc goes to sleep
    // mode during thinking.
    // Minimum wait time is there to prevent busy wait and other threads
    // starvation.
    watchdog_cv_.wait_for(
        lock.get_raw(), std::chrono::milliseconds(remaining_time),
        [this]() { return stop_.load(std::memory_order_acquire); });
  }
  LOGFILE << "End a watchdog thread.";
}

void Search::FireStopInternal() {
  stop_.store(true, std::memory_order_release);
  watchdog_cv_.notify_all();
}

void Search::Stop() {
  Mutex::Lock lock(counters_mutex_);
  ok_to_respond_bestmove_ = true;
  FireStopInternal();
  LOGFILE << "Stopping search due to `stop` uci command.";
}

void Search::Abort() {
  Mutex::Lock lock(counters_mutex_);
  if (!stop_.load(std::memory_order_acquire) ||
      (!bestmove_is_sent_ && !ok_to_respond_bestmove_)) {
    bestmove_is_sent_ = true;
    FireStopInternal();
  }
  LOGFILE << "Aborting search, if it is still active.";
}

void Search::Wait() {
  Mutex::Lock lock(threads_mutex_);
  while (!threads_.empty()) {
    threads_.back().join();
    threads_.pop_back();
  }
}

void Search::CancelSharedCollisions() REQUIRES(nodes_mutex_) {
  for (auto& entry : shared_collisions_) {
    Node* node = entry.first;
    for (node = node->GetParent(); node != root_node_->GetParent();
         node = node->GetParent()) {
      node->CancelScoreUpdate(entry.second);
    }
  }
  shared_collisions_.clear();
}

Search::~Search() {
  Abort();
  Wait();
  {
    SharedMutex::Lock lock(nodes_mutex_);
    CancelSharedCollisions();
  }
  LOGFILE << "Search destroyed.";
}

//////////////////////////////////////////////////////////////////////////////
// SearchWorker
//////////////////////////////////////////////////////////////////////////////

void SearchWorker::ExecuteOneIteration() {
  // 1. Initialize internal structures.
  InitializeIteration(search_->network_->NewComputation());

  if (params_.GetMaxConcurrentSearchers() != 0) {
    while (true) {
      // If search is stop, we've not gathered or done anything and we don't
      // want to, so we can safely skip all below. But make sure we have done
      // at least one iteration.
      if (search_->stop_.load(std::memory_order_acquire) &&
          search_->GetTotalPlayouts() + search_->initial_visits_ > 0) {
        return;
      }
      int available =
          search_->pending_searchers_.load(std::memory_order_acquire);
      if (available > 0 &&
          search_->pending_searchers_.compare_exchange_weak(
              available, available - 1, std::memory_order_acq_rel)) {
        break;
      }
      // This is a hard spin lock to reduce latency but at the expense of busy
      // wait cpu usage. If search worker count is large, this is probably a bad
      // idea.
    }
  }

  // 2. Gather minibatch.
  GatherMinibatch();

  // 2b. Collect collisions.
  CollectCollisions();

  // 3. Prefetch into cache.
  MaybePrefetchIntoCache();

  if (params_.GetMaxConcurrentSearchers() != 0) {
    search_->pending_searchers_.fetch_add(1, std::memory_order_acq_rel);
  }

  // 4. Run NN computation.
  RunNNComputation();

  // 5. Retrieve NN computations (and terminal values) into nodes.
  FetchMinibatchResults();

  // 6. Propagate the new nodes' information to all their parents in the tree.
  DoBackupUpdate();

  // 7. Update the Search's status and progress information.
  UpdateCounters();

  // If required, waste time to limit nps.
  if (params_.GetNpsLimit() > 0) {
    while (search_->IsSearchActive()) {
      auto time_since_first_batch_ms = search_->GetTimeSinceFirstBatch();
      if (time_since_first_batch_ms <= 0) {
        time_since_first_batch_ms = search_->GetTimeSinceStart();
      }
      auto nps = search_->GetTotalPlayouts() * 1e3f / time_since_first_batch_ms;
      if (nps > params_.GetNpsLimit()) {
        std::this_thread::sleep_for(std::chrono::milliseconds(1));
      } else {
        break;
      }
    }
  }
}

// 1. Initialize internal structures.
// ~~~~~~~~~~~~~~~~~~~~~~~~~~~~~~~~~~
void SearchWorker::InitializeIteration(
    std::unique_ptr<NetworkComputation> computation) {
  computation_ = std::make_unique<CachingComputation>(std::move(computation),
                                                      search_->cache_);
  minibatch_.clear();
}

// 2. Gather minibatch.
// ~~~~~~~~~~~~~~~~~~~~
void SearchWorker::GatherMinibatch() {
  // Total number of nodes to process.
  int minibatch_size = 0;
  int collision_events_left = params_.GetMaxCollisionEvents();
  int collisions_left = params_.GetMaxCollisionVisitsId();

  // Number of nodes processed out of order.
  number_out_of_order_ = 0;

  // Gather nodes to process in the current batch.
  // If we had too many nodes out of order, also interrupt the iteration so
  // that search can exit.
  while (minibatch_size < params_.GetMiniBatchSize() &&
         number_out_of_order_ < params_.GetMaxOutOfOrderEvals()) {
    // If there's something to process without touching slow neural net, do it.
    if (minibatch_size > 0 && computation_->GetCacheMisses() == 0) return;
    // Pick next node to extend.
    minibatch_.emplace_back(PickNodeToExtend(collisions_left));
    auto& picked_node = minibatch_.back();
    auto* node = picked_node.node;

    // There was a collision. If limit has been reached, return, otherwise
    // just start search of another node.
    if (picked_node.IsCollision()) {
      if (--collision_events_left <= 0) return;
      if ((collisions_left -= picked_node.multivisit) <= 0) return;
      if (search_->stop_.load(std::memory_order_acquire)) return;
      continue;
    }
    ++minibatch_size;

    // If node is already known as terminal (win/loss/draw according to rules
    // of the game), it means that we already visited this node before.
    if (picked_node.IsExtendable()) {
      // Node was never visited, extend it.
      ExtendNode(node);

      // Only send non-terminal nodes to a neural network.
      if (!node->IsTerminal()) {
        picked_node.nn_queried = true;
        int transform;
        picked_node.is_cache_hit = AddNodeToComputation(node, true, &transform);
        picked_node.probability_transform = transform;
      }
    }

    // If out of order eval is enabled and the node to compute we added last
    // doesn't require NN eval (i.e. it's a cache hit or terminal node), do
    // out of order eval for it.
    if (params_.GetOutOfOrderEval() && picked_node.CanEvalOutOfOrder()) {
      // Perform out of order eval for the last entry in minibatch_.
      FetchSingleNodeResult(&picked_node, computation_->GetBatchSize() - 1);
      {
        // Nodes mutex for doing node updates.
        SharedMutex::Lock lock(search_->nodes_mutex_);
        DoBackupUpdateSingleNode(picked_node);
      }

      // Remove last entry in minibatch_, as it has just been
      // processed.
      // If NN eval was already processed out of order, remove it.
      if (picked_node.nn_queried) computation_->PopCacheHit();
      minibatch_.pop_back();
      --minibatch_size;
      ++number_out_of_order_;
    }
    // Check for stop at the end so we have at least one node.
    if (search_->stop_.load(std::memory_order_acquire)) return;
  }
}

namespace {
void IncrementNInFlight(Node* node, Node* root, int amount) {
  if (amount == 0) return;
  while (true) {
    node->IncrementNInFlight(amount);
    if (node == root) break;
    node = node->GetParent();
  }
}
}  // namespace

// Returns node and whether there's been a search collision on the node.
SearchWorker::NodeToProcess SearchWorker::PickNodeToExtend(
    int collision_limit) {
  // Starting from search_->root_node_, generate a playout, choosing a
  // node at each level according to the MCTS formula. n_in_flight_ is
  // incremented for each node in the playout (via TryStartScoreUpdate()).

  Node* node = search_->root_node_;
  Node::Iterator best_edge;
  Node::Iterator second_best_edge;

  // Precache a newly constructed node to avoid memory allocations being
  // performed while the mutex is held.
  if (!precached_node_) {
    precached_node_ = std::make_unique<Node>(nullptr, 0);
  }

  SharedMutex::Lock lock(search_->nodes_mutex_);

  // Fetch the current best root node visits for possible smart pruning.
  const int64_t best_node_n = search_->current_best_edge_.GetN();

  // True on first iteration, false as we dive deeper.
  bool is_root_node = true;
  const float even_draw_score = search_->GetDrawScore(false);
  const float odd_draw_score = search_->GetDrawScore(true);
  const auto& root_move_filter = search_->root_move_filter_;
  uint16_t depth = 0;
  bool node_already_updated = true;
  auto m_evaluator = moves_left_support_ ? MEvaluator(params_) : MEvaluator();

  while (true) {
    // First, terminate if we find collisions or leaf nodes.
    // Set 'node' to point to the node that was picked on previous iteration,
    // possibly spawning it.
    // TODO(crem) This statement has to be in the end of the loop rather than
    //            in the beginning (and there would be no need for "if
    //            (!is_root_node)"), but that would mean extra mutex lock.
    //            Will revisit that after rethinking locking strategy.
    if (!node_already_updated) {
      node = best_edge.GetOrSpawnNode(/* parent */ node, &precached_node_);
    }
    best_edge.Reset();
    depth++;

    // n_in_flight_ is incremented. If the method returns false, then there is
    // a search collision, and this node is already being expanded.
    if (!node->TryStartScoreUpdate()) {
      if (!is_root_node) {
        IncrementNInFlight(node->GetParent(), search_->root_node_,
                           collision_limit - 1);
      }
      return NodeToProcess::Collision(node, depth, collision_limit);
    }
    // Either terminal or unexamined leaf node -- the end of this playout.
    if (node->IsTerminal() || !node->HasChildren()) {
      return NodeToProcess::Visit(node, depth);
    }
    Node* possible_shortcut_child = node->GetCachedBestChild();
    if (possible_shortcut_child) {
      // Add two here to reverse the conservatism that goes into calculating the
      // remaining cache visits.
      collision_limit =
          std::min(collision_limit, node->GetRemainingCacheVisits() + 2);
      is_root_node = false;
      node = possible_shortcut_child;
      node_already_updated = true;
      continue;
    }
    node_already_updated = false;

    // If we fall through, then n_in_flight_ has been incremented but this
    // playout remains incomplete; we must go deeper.
    const float cpuct = ComputeCpuct(params_, node->GetN(), is_root_node);
    const float puct_mult =
        cpuct * std::sqrt(std::max(node->GetChildrenVisits(), 1u));
    float best = std::numeric_limits<float>::lowest();
    float best_without_u = std::numeric_limits<float>::lowest();
    float second_best = std::numeric_limits<float>::lowest();
    // Root depth is 1 here, while for GetDrawScore() it's 0-based, that's why
    // the weirdness.
    const float draw_score =
        (depth % 2 == 0) ? odd_draw_score : even_draw_score;
    const float fpu = GetFpu(params_, node, is_root_node, draw_score);

    m_evaluator.SetParent(node);
    bool can_exit = false;
    for (auto child : node->Edges()) {
      if (is_root_node) {
        // If there's no chance to catch up to the current best node with
        // remaining playouts, don't consider it.
        // best_move_node_ could have changed since best_node_n was retrieved.
        // To ensure we have at least one node to expand, always include
        // current best node.
        if (child != search_->current_best_edge_ &&
            latest_time_manager_hints_.GetEstimatedRemainingPlayouts() <
                best_node_n - child.GetN()) {
          continue;
        }
        // If root move filter exists, make sure move is in the list.
        if (!root_move_filter.empty() &&
            std::find(root_move_filter.begin(), root_move_filter.end(),
                      child.GetMove()) == root_move_filter.end()) {
          continue;
        }
      }

      const float Q = child.GetQ(fpu, draw_score);
      const float M = m_evaluator.GetM(child, Q);

      const float score = child.GetU(puct_mult, params_.GetPolicyFactor(),
                              params_.GetPolicyFactorParent(),
                              params_.GetPolicyExponent()) + Q + M;

      if (score > best) {
        second_best = best;
        second_best_edge = best_edge;
        best = score;
        best_without_u = Q + M;
        best_edge = child;
      } else if (score > second_best) {
        second_best = score;
        second_best_edge = child;
      }
      if (can_exit) break;
      if (child.GetNStarted() == 0) {
        // One more loop will get 2 unvisited nodes, which is sufficient to
        // ensure second best is correct. This relies upon the fact that edges
        // are sorted in policy decreasing order.
        can_exit = true;
      }
    }

    if (second_best_edge) {
      int estimated_visits_to_change_best =
          best_edge.GetVisitsToReachU(second_best, puct_mult, best_without_u,
                      params_.GetPolicyFactor(), params_.GetPolicyFactorParent(),
                      params_.GetPolicyExponent());
      // Only cache for n-2 steps as the estimate created by GetVisitsToReachU
      // has potential rounding errors and some conservative logic that can push
      // it up to 2 away from the real value.
      node->UpdateBestChild(best_edge,
                            std::max(0, estimated_visits_to_change_best - 2));
      collision_limit =
          std::min(collision_limit, estimated_visits_to_change_best);
      assert(collision_limit >= 1);
      second_best_edge.Reset();
    }

    is_root_node = false;
  }
}

void SearchWorker::ExtendNode(Node* node) {
  // Initialize position sequence with pre-move position.
  history_.Trim(search_->played_history_.GetLength());
  std::vector<Move> to_add;
  // Could instead reserve one more than the difference between history_.size()
  // and history_.capacity().
  to_add.reserve(60);
  // Need a lock to walk parents of leaf in case MakeSolid is concurrently
  // adjusting parent chain.
  {
    SharedMutex::SharedLock lock(search_->nodes_mutex_);
    Node* cur = node;
    while (cur != search_->root_node_) {
      Node* prev = cur->GetParent();
      to_add.push_back(prev->GetEdgeToNode(cur)->GetMove());
      cur = prev;
    }
  }
  for (int i = to_add.size() - 1; i >= 0; i--) {
    history_.Append(to_add[i]);
  }

  // We don't need the mutex because other threads will see that N=0 and
  // N-in-flight=1 and will not touch this node.
  const auto& board = history_.Last().GetBoard();
  auto legal_moves = board.GenerateLegalMoves();

  // Check whether it's a draw/lose by position. Importantly, we must check
  // these before doing the by-rule checks below.
  if (legal_moves.empty()) {
    // Could be a checkmate or a stalemate
    if (board.IsUnderCheck()) {
      node->MakeTerminal(GameResult::WHITE_WON);
    } else {
      node->MakeTerminal(GameResult::DRAW);
    }
    return;
  }

  // We can shortcircuit these draws-by-rule only if they aren't root;
  // if they are root, then thinking about them is the point.
  if (node != search_->root_node_) {
    if (!board.HasMatingMaterial()) {
      node->MakeTerminal(GameResult::DRAW);
      return;
    }

    if (history_.Last().GetRule50Ply() >= 100) {
      node->MakeTerminal(GameResult::DRAW);
      return;
    }

    if (history_.Last().GetRepetitions() >= 2) {
      node->MakeTerminal(GameResult::DRAW);
      return;
    }

    // Neither by-position or by-rule termination, but maybe it's a TB position.
    if (search_->syzygy_tb_ && board.castlings().no_legal_castle() &&
        history_.Last().GetRule50Ply() == 0 &&
        (board.ours() | board.theirs()).count() <=
            search_->syzygy_tb_->max_cardinality()) {
      ProbeState state;
      const WDLScore wdl =
          search_->syzygy_tb_->probe_wdl(history_.Last(), &state);
      // Only fail state means the WDL is wrong, probe_wdl may produce correct
      // result with a stat other than OK.
      if (state != FAIL) {
        // TB nodes don't have NN evaluation, assign M from parent node.
        float m = 0.0f;
        // Need a lock to access parent, in case MakeSolid is in progress.
        {
          SharedMutex::SharedLock lock(search_->nodes_mutex_);
          auto parent = node->GetParent();
          if (parent) {
            m = std::max(0.0f, parent->GetM() - 1.0f);
          }
        }
        // If the colors seem backwards, check the checkmate check above.
        if (wdl == WDL_WIN) {
          node->MakeTerminal(GameResult::BLACK_WON, m,
                             Node::Terminal::Tablebase);
        } else if (wdl == WDL_LOSS) {
          node->MakeTerminal(GameResult::WHITE_WON, m,
                             Node::Terminal::Tablebase);
        } else {  // Cursed wins and blessed losses count as draws.
          node->MakeTerminal(GameResult::DRAW, m, Node::Terminal::Tablebase);
        }
        search_->tb_hits_.fetch_add(1, std::memory_order_acq_rel);
        return;
      }
    }
  }

  // Add legal moves as edges of this node.
  node->CreateEdges(legal_moves);
}

// Returns whether node was already in cache.
bool SearchWorker::AddNodeToComputation(Node* node, bool add_if_cached,
                                        int* transform_out) {
  const auto hash = history_.HashLast(params_.GetCacheHistoryLength() + 1);
  // If already in cache, no need to do anything.
  if (add_if_cached) {
    if (computation_->AddInputByHash(hash)) {
      if (transform_out) {
        *transform_out = TransformForPosition(
            search_->network_->GetCapabilities().input_format, history_);
      }
      return true;
    }
  } else {
    if (search_->cache_->ContainsKey(hash)) {
      if (transform_out) {
        *transform_out = TransformForPosition(
            search_->network_->GetCapabilities().input_format, history_);
      }
      return true;
    }
  }
  int transform;
  auto planes =
      EncodePositionForNN(search_->network_->GetCapabilities().input_format,
                          history_, 8, params_.GetHistoryFill(), &transform);

  std::vector<uint16_t> moves;

  if (node && node->HasChildren()) {
    // Legal moves are known, use them.
    moves.reserve(node->GetNumEdges());
    for (const auto& edge : node->Edges()) {
      moves.emplace_back(edge.GetMove().as_nn_index(transform));
    }
  } else {
    // Cache pseudolegal moves. A bit of a waste, but faster.
    const auto& pseudolegal_moves =
        history_.Last().GetBoard().GeneratePseudolegalMoves();
    moves.reserve(pseudolegal_moves.size());
    for (auto iter = pseudolegal_moves.begin(), end = pseudolegal_moves.end();
         iter != end; ++iter) {
      moves.emplace_back(iter->as_nn_index(transform));
    }
  }

  computation_->AddInput(hash, std::move(planes), std::move(moves));
  if (transform_out) *transform_out = transform;
  return false;
}

// 2b. Copy collisions into shared collisions.
void SearchWorker::CollectCollisions() {
  SharedMutex::Lock lock(search_->nodes_mutex_);

  for (const NodeToProcess& node_to_process : minibatch_) {
    if (node_to_process.IsCollision()) {
      search_->shared_collisions_.emplace_back(node_to_process.node,
                                               node_to_process.multivisit);
    }
  }
}

// 3. Prefetch into cache.
// ~~~~~~~~~~~~~~~~~~~~~~~
void SearchWorker::MaybePrefetchIntoCache() {
  // TODO(mooskagh) Remove prefetch into cache if node collisions work well.
  // If there are requests to NN, but the batch is not full, try to prefetch
  // nodes which are likely useful in future.
  if (search_->stop_.load(std::memory_order_acquire)) return;
  if (computation_->GetCacheMisses() > 0 &&
      computation_->GetCacheMisses() < params_.GetMaxPrefetchBatch()) {
    history_.Trim(search_->played_history_.GetLength());
    SharedMutex::SharedLock lock(search_->nodes_mutex_);
    PrefetchIntoCache(
        search_->root_node_,
        params_.GetMaxPrefetchBatch() - computation_->GetCacheMisses(), false);
  }
}

// Prefetches up to @budget nodes into cache. Returns number of nodes
// prefetched.
int SearchWorker::PrefetchIntoCache(Node* node, int budget, bool is_odd_depth) {
  const float draw_score = search_->GetDrawScore(is_odd_depth);
  if (budget <= 0) return 0;

  // We are in a leaf, which is not yet being processed.
  if (!node || node->GetNStarted() == 0) {
    if (AddNodeToComputation(node, false, nullptr)) {
      // Make it return 0 to make it not use the slot, so that the function
      // tries hard to find something to cache even among unpopular moves.
      // In practice that slows things down a lot though, as it's not always
      // easy to find what to cache.
      return 1;
    }
    return 1;
  }

  assert(node);
  // n = 0 and n_in_flight_ > 0, that means the node is being extended.
  if (node->GetN() == 0) return 0;
  // The node is terminal; don't prefetch it.
  if (node->IsTerminal()) return 0;

  // Populate all subnodes and their scores.
  typedef std::pair<float, EdgeAndNode> ScoredEdge;
  std::vector<ScoredEdge> scores;
  const float cpuct =
      ComputeCpuct(params_, node->GetN(), node == search_->root_node_);
  const float puct_mult =
      cpuct * std::sqrt(std::max(node->GetChildrenVisits(), 1u));
  const float fpu =
      GetFpu(params_, node, node == search_->root_node_, draw_score);
  for (auto edge : node->Edges()) {
    if (edge.GetP() == 0.0f) continue;
    // Flip the sign of a score to be able to easily sort.
    // TODO: should this use logit_q if set??
<<<<<<< HEAD
    scores.emplace_back(-edge.GetU(puct_mult, params_.GetPolicyFactor(),
                               params_.GetPolicyFactorParent(),
                               params_.GetPolicyExponent()) -
                            edge.GetQ(fpu, draw_score, /* logit_q= */ false),
=======
    scores.emplace_back(-edge.GetU(puct_mult) - edge.GetQ(fpu, draw_score),
>>>>>>> 3d226b2c
                        edge);
  }

  size_t first_unsorted_index = 0;
  int total_budget_spent = 0;
  int budget_to_spend = budget;  // Initialize for the case where there's only
                                 // one child.
  for (size_t i = 0; i < scores.size(); ++i) {
    if (search_->stop_.load(std::memory_order_acquire)) break;
    if (budget <= 0) break;

    // Sort next chunk of a vector. 3 at a time. Most of the time it's fine.
    if (first_unsorted_index != scores.size() &&
        i + 2 >= first_unsorted_index) {
      const int new_unsorted_index =
          std::min(scores.size(), budget < 2 ? first_unsorted_index + 2
                                             : first_unsorted_index + 3);
      std::partial_sort(scores.begin() + first_unsorted_index,
                        scores.begin() + new_unsorted_index, scores.end(),
                        [](const ScoredEdge& a, const ScoredEdge& b) {
                          return a.first < b.first;
                        });
      first_unsorted_index = new_unsorted_index;
    }

    auto edge = scores[i].second;
    // Last node gets the same budget as prev-to-last node.
    if (i != scores.size() - 1) {
      // Sign of the score was flipped for sorting, so flip it back.
      const float next_score = -scores[i + 1].first;
      // TODO: As above - should this use logit_q if set?
      const float q = edge.GetQ(-fpu, draw_score);
      if (next_score > q) {
        budget_to_spend =
            std::min(budget, int(edge.GetPEffect(params_.GetPolicyFactor(),
                                                 params_.GetPolicyFactorParent(),
                                                 params_.GetPolicyExponent()) *
                     puct_mult / (next_score - q) - edge.GetNStarted()) + 1);
      } else {
        budget_to_spend = budget;
      }
    }
    history_.Append(edge.GetMove());
    const int budget_spent =
        PrefetchIntoCache(edge.node(), budget_to_spend, !is_odd_depth);
    history_.Pop();
    budget -= budget_spent;
    total_budget_spent += budget_spent;
  }
  return total_budget_spent;
}

// 4. Run NN computation.
// ~~~~~~~~~~~~~~~~~~~~~~
void SearchWorker::RunNNComputation() { computation_->ComputeBlocking(); }

// 5. Retrieve NN computations (and terminal values) into nodes.
// ~~~~~~~~~~~~~~~~~~~~~~~~~~~~~~~~~~~~~~~~~~~~~~~~~~~~~~~~~~~~~
void SearchWorker::FetchMinibatchResults() {
  // Populate NN/cached results, or terminal results, into nodes.
  int idx_in_computation = 0;
  for (auto& node_to_process : minibatch_) {
    FetchSingleNodeResult(&node_to_process, idx_in_computation);
    if (node_to_process.nn_queried) ++idx_in_computation;
  }
}

void SearchWorker::FetchSingleNodeResult(NodeToProcess* node_to_process,
                                         int idx_in_computation) {
  Node* node = node_to_process->node;
  if (!node_to_process->nn_queried) {
    // Terminal nodes don't involve the neural NetworkComputation, nor do
    // they require any further processing after value retrieval.
    node_to_process->v = node->GetWL();
    node_to_process->d = node->GetD();
    node_to_process->m = node->GetM();
    return;
  }
  // For NN results, we need to populate policy as well as value.
  // First the value...
  node_to_process->v = -computation_->GetQVal(idx_in_computation);
  node_to_process->d = computation_->GetDVal(idx_in_computation);
  node_to_process->m = computation_->GetMVal(idx_in_computation);
  // ...and secondly, the policy data.
  // Calculate maximum first.
  float max_p = -std::numeric_limits<float>::infinity();
  // Intermediate array to store values when processing policy.
  // There are never more than 256 valid legal moves in any legal position.
  std::array<float, 256> intermediate;
  int counter = 0;
  for (auto edge : node->Edges()) {
    float p = computation_->GetPVal(
        idx_in_computation,
        edge.GetMove().as_nn_index(node_to_process->probability_transform));
    intermediate[counter++] = p;
    max_p = std::max(max_p, p);
  }
  float total = 0.0;
  for (int i = 0; i < counter; i++) {
    // Perform softmax and take into account policy softmax temperature T.
    // Note that we want to calculate (exp(p-max_p))^(1/T) = exp((p-max_p)/T).
    float p =
        FastExp((intermediate[i] - max_p) / params_.GetPolicySoftmaxTemp());
    intermediate[i] = p;
    total += p;
  }
  counter = 0;
  // Normalize P values to add up to 1.0.
  const float scale = total > 0.0f ? 1.0f / total : 1.0f;
  for (auto edge : node->Edges()) {
    edge.edge()->SetP(intermediate[counter++] * scale);
  }
  // Add Dirichlet noise if enabled and at root.
  if (params_.GetNoiseEpsilon() && node == search_->root_node_) {
    ApplyDirichletNoise(node, params_.GetNoiseEpsilon(),
                        params_.GetNoiseAlpha());
  }
  node->SortEdges();
}

// 6. Propagate the new nodes' information to all their parents in the tree.
// ~~~~~~~~~~~~~~
void SearchWorker::DoBackupUpdate() {
  // Nodes mutex for doing node updates.
  SharedMutex::Lock lock(search_->nodes_mutex_);

  bool work_done = number_out_of_order_ > 0;
  for (const NodeToProcess& node_to_process : minibatch_) {
    DoBackupUpdateSingleNode(node_to_process);
    if (!node_to_process.IsCollision()) {
      work_done = true;
    }
  }
  if (!work_done) return;
  search_->CancelSharedCollisions();
  search_->total_batches_ += 1;
}

void SearchWorker::DoBackupUpdateSingleNode(
    const NodeToProcess& node_to_process) REQUIRES(search_->nodes_mutex_) {
  Node* node = node_to_process.node;
  if (node_to_process.IsCollision()) {
    // Collisions are handled via shared_collisions instead.
    return;
  }

  // For the first visit to a terminal, maybe update parent bounds too.
  auto update_parent_bounds =
      params_.GetStickyEndgames() && node->IsTerminal() && !node->GetN();

  // Backup V value up to a root. After 1 visit, V = Q.
  float v = node_to_process.v;
  float d = node_to_process.d;
  float m = node_to_process.m;
  int n_to_fix = 0;
  float v_delta = 0.0f;
  float d_delta = 0.0f;
  float m_delta = 0.0f;
  uint32_t solid_threshold =
      static_cast<uint32_t>(params_.GetSolidTreeThreshold());
  for (Node *n = node, *p; n != search_->root_node_->GetParent(); n = p) {
    p = n->GetParent();

    // Current node might have become terminal from some other descendant, so
    // backup the rest of the way with more accurate values.
    if (n->IsTerminal()) {
      v = n->GetWL();
      d = n->GetD();
      m = n->GetM();
    }
    n->FinalizeScoreUpdate(v, d, m, node_to_process.multivisit);
    if (n_to_fix > 0 && !n->IsTerminal()) {
      n->AdjustForTerminal(v_delta, d_delta, m_delta, n_to_fix);
    }
    if (n->GetN() >= solid_threshold) {
      if (n->MakeSolid() && n == search_->root_node_) {
        // If we make the root solid, the current_best_edge_ becomes invalid and
        // we should repopulate it.
        search_->current_best_edge_ =
            search_->GetBestChildNoTemperature(search_->root_node_, 0);
      }
    }

    // Nothing left to do without ancestors to update.
    if (!p) break;

    bool old_update_parent_bounds = update_parent_bounds;
    // If parent already is terminal further adjustment is not required.
    if (p->IsTerminal()) n_to_fix = 0;
    // Try setting parent bounds except the root or those already terminal.
    update_parent_bounds =
        update_parent_bounds && p != search_->root_node_ && !p->IsTerminal() &&
        MaybeSetBounds(p, m, &n_to_fix, &v_delta, &d_delta, &m_delta);

    // Q will be flipped for opponent.
    v = -v;
    v_delta = -v_delta;
    m++;

    // Update the stats.
    // Best move.
    // If update_parent_bounds was set, we just adjusted bounds on the
    // previous loop or there was no previous loop, so if n is a terminal, it
    // just became that way and could be a candidate for changing the current
    // best edge. Otherwise a visit can only change best edge if its to an edge
    // that isn't already the best and the new n is equal or greater to the old
    // n.
    if (p == search_->root_node_ &&
        ((old_update_parent_bounds && n->IsTerminal()) ||
         (n != search_->current_best_edge_.node() &&
          search_->current_best_edge_.GetN() <= n->GetN()))) {
      search_->current_best_edge_ =
          search_->GetBestChildNoTemperature(search_->root_node_, 0);
    }
  }
  search_->total_playouts_ += node_to_process.multivisit;
  search_->cum_depth_ += node_to_process.depth * node_to_process.multivisit;
  search_->max_depth_ = std::max(search_->max_depth_, node_to_process.depth);
}

bool SearchWorker::MaybeSetBounds(Node* p, float m, int* n_to_fix,
                                  float* v_delta, float* d_delta,
                                  float* m_delta) const {
  auto losing_m = 0.0f;
  auto prefer_tb = false;

  // Determine the maximum (lower, upper) bounds across all children.
  // (-1,-1) Loss (initial and lowest bounds)
  // (-1, 0) Can't Win
  // (-1, 1) Regular node
  // ( 0, 0) Draw
  // ( 0, 1) Can't Lose
  // ( 1, 1) Win (highest bounds)
  auto lower = GameResult::BLACK_WON;
  auto upper = GameResult::BLACK_WON;
  for (const auto& edge : p->Edges()) {
    const auto [edge_lower, edge_upper] = edge.GetBounds();
    lower = std::max(edge_lower, lower);
    upper = std::max(edge_upper, upper);

    // Checkmate is the best, so short-circuit.
    const auto is_tb = edge.IsTbTerminal();
    if (edge_lower == GameResult::WHITE_WON && !is_tb) {
      prefer_tb = false;
      break;
    } else if (edge_upper == GameResult::BLACK_WON) {
      // Track the longest loss.
      losing_m = std::max(losing_m, edge.GetM(0.0f));
    }
    prefer_tb = prefer_tb || is_tb;
  }

  // The parent's bounds are flipped from the children (-max(U), -max(L))
  // aggregated as if it was a single child (forced move) of the same bound.
  //       Loss (-1,-1) -> ( 1, 1) Win
  //  Can't Win (-1, 0) -> ( 0, 1) Can't Lose
  //    Regular (-1, 1) -> (-1, 1) Regular
  //       Draw ( 0, 0) -> ( 0, 0) Draw
  // Can't Lose ( 0, 1) -> (-1, 0) Can't Win
  //        Win ( 1, 1) -> (-1,-1) Loss

  // Nothing left to do for ancestors if the parent would be a regular node.
  if (lower == GameResult::BLACK_WON && upper == GameResult::WHITE_WON) {
    return false;
  } else if (lower == upper) {
    // Search can stop at the parent if the bounds can't change anymore, so make
    // it terminal preferring shorter wins and longer losses.
    *n_to_fix = p->GetN();
    assert(*n_to_fix > 0);
    float cur_v = p->GetWL();
    float cur_d = p->GetD();
    float cur_m = p->GetM();
    p->MakeTerminal(
        -upper,
        (upper == GameResult::BLACK_WON ? std::max(losing_m, m) : m) + 1.0f,
        prefer_tb ? Node::Terminal::Tablebase : Node::Terminal::EndOfGame);
    // Negate v_delta because we're calculating for the parent, but immediately
    // afterwards we'll negate v_delta in case it has come from the child.
    *v_delta = -(p->GetWL() - cur_v);
    *d_delta = p->GetD() - cur_d;
    *m_delta = p->GetM() - cur_m;
  } else {
    p->SetBounds(-upper, -lower);
  }

  // Bounds were set, so indicate we should check the parent too.
  return true;
}

// 7. Update the Search's status and progress information.
//~~~~~~~~~~~~~~~~~~~~
void SearchWorker::UpdateCounters() {
  search_->PopulateCommonIterationStats(&iteration_stats_);
  search_->MaybeTriggerStop(iteration_stats_, &latest_time_manager_hints_);
  search_->MaybeOutputInfo();

  // If this thread had no work, not even out of order, then sleep for some
  // milliseconds. Collisions don't count as work, so have to enumerate to find
  // out if there was anything done.
  bool work_done = number_out_of_order_ > 0;
  if (!work_done) {
    for (NodeToProcess& node_to_process : minibatch_) {
      if (!node_to_process.IsCollision()) {
        work_done = true;
        break;
      }
    }
  }
  if (!work_done) {
    std::this_thread::sleep_for(std::chrono::milliseconds(10));
  }
}

}  // namespace lczero<|MERGE_RESOLUTION|>--- conflicted
+++ resolved
@@ -355,48 +355,25 @@
   const float cpuct = ComputeCpuct(params_, node->GetN(), is_root);
   const float U_coeff =
       cpuct * std::sqrt(std::max(node->GetChildrenVisits(), 1u));
-<<<<<<< HEAD
-  const bool logit_q = params_.GetLogitQ();
   const float policy_factor = params_.GetPolicyFactor();
   const float policy_factor_parent = params_.GetPolicyFactorParent();
   const float policy_exponent = params_.GetPolicyExponent();
-  const float m_slope = params_.GetMovesLeftSlope();
-  const float m_cap = params_.GetMovesLeftMaxEffect();
-  const float a = params_.GetMovesLeftConstantFactor();
-  const float b = params_.GetMovesLeftScaledFactor();
-  const float c = params_.GetMovesLeftQuadraticFactor();
-  const bool do_moves_left_adjustment =
-      network_->GetCapabilities().moves_left !=
-          pblczero::NetworkFormat::MOVES_LEFT_NONE &&
-      (std::abs(node->GetQ(0.0f)) > params_.GetMovesLeftThreshold());
   std::vector<EdgeAndNode> edges;
   for (const auto& edge : node->Edges()) edges.push_back(edge);
 
   std::sort(
       edges.begin(), edges.end(),
-      [&fpu, &U_coeff, &logit_q, &draw_score, &policy_factor,
+      [&fpu, &U_coeff, &draw_score, &policy_factor,
                 &policy_factor_parent, &policy_exponent](EdgeAndNode a, EdgeAndNode b) {
         return std::forward_as_tuple(
                    a.GetN(),
-                   a.GetQ(fpu, draw_score, logit_q) +
+                   a.GetQ(fpu, draw_score) +
                    a.GetU(U_coeff, policy_factor, policy_factor_parent, policy_exponent)) <
                std::forward_as_tuple(
                    b.GetN(),
-                   b.GetQ(fpu, draw_score, logit_q) +
+                   b.GetQ(fpu, draw_score) +
                    b.GetU(U_coeff, policy_factor, policy_factor_parent, policy_exponent));
       });
-=======
-  std::vector<EdgeAndNode> edges;
-  for (const auto& edge : node->Edges()) edges.push_back(edge);
-
-  std::sort(edges.begin(), edges.end(),
-            [&fpu, &U_coeff, &draw_score](EdgeAndNode a, EdgeAndNode b) {
-              return std::forward_as_tuple(
-                         a.GetN(), a.GetQ(fpu, draw_score) + a.GetU(U_coeff)) <
-                     std::forward_as_tuple(
-                         b.GetN(), b.GetQ(fpu, draw_score) + b.GetU(U_coeff));
-            });
->>>>>>> 3d226b2c
 
   auto print = [](auto* oss, auto pre, auto v, auto post, auto w, int p = 0) {
     *oss << pre << std::setw(w) << std::setprecision(p) << v << post;
@@ -467,17 +444,12 @@
                edge.GetMove().as_nn_index(0), edge.GetN(), edge.GetNInFlight(),
                edge.GetP());
     print_stats(&oss, edge.node());
-<<<<<<< HEAD
     print(&oss, "(U: ", edge.GetU(U_coeff,
             params_.GetPolicyFactor(), params_.GetPolicyFactorParent(),
             params_.GetPolicyExponent()), ") ", 6, 5);
     print(&oss, "(S: ", Q + edge.GetU(U_coeff,
             params_.GetPolicyFactor(), params_.GetPolicyFactorParent(),
             params_.GetPolicyExponent()) + M_effect, ") ", 8, 5);
-=======
-    print(&oss, "(U: ", edge.GetU(U_coeff), ") ", 6, 5);
-    print(&oss, "(S: ", Q + edge.GetU(U_coeff) + M, ") ", 8, 5);
->>>>>>> 3d226b2c
     print_tail(&oss, edge.node());
     infos.emplace_back(oss.str());
   }
@@ -1500,14 +1472,10 @@
     if (edge.GetP() == 0.0f) continue;
     // Flip the sign of a score to be able to easily sort.
     // TODO: should this use logit_q if set??
-<<<<<<< HEAD
     scores.emplace_back(-edge.GetU(puct_mult, params_.GetPolicyFactor(),
                                params_.GetPolicyFactorParent(),
                                params_.GetPolicyExponent()) -
-                            edge.GetQ(fpu, draw_score, /* logit_q= */ false),
-=======
-    scores.emplace_back(-edge.GetU(puct_mult) - edge.GetQ(fpu, draw_score),
->>>>>>> 3d226b2c
+                            edge.GetQ(fpu, draw_score),
                         edge);
   }
 
