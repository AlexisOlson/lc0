--- conflicted
+++ resolved
@@ -1066,12 +1066,8 @@
         M *= a + b * std::abs(Q) + c * Q * Q;
       }
 
-<<<<<<< HEAD
-      const float Q = child.GetQ(fpu, draw_score, params_.GetLogitQ());
       const float score = child.GetU(puct_mult, params_.GetAprilFactor()) + Q + M;
-=======
-      const float score = child.GetU(puct_mult) + Q + M;
->>>>>>> 86633cf2
+      
       if (score > best) {
         second_best = best;
         second_best_edge = best_edge;
