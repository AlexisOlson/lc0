--- conflicted
+++ resolved
@@ -436,17 +436,10 @@
 }
 
 // atomic max implementation for floats
-<<<<<<< HEAD
-__device__ __forceinline__ float atomicMaxFloat (float * addr, float val) {
-    float max;
-    max = (val >= 0) ? __int_as_float(atomicMax((int *)addr, __float_as_int(val))) :
-         __uint_as_float(atomicMin((unsigned int *)addr, __float_as_uint(val)));
-=======
 __device__ __forceinline__ float atomicMaxFloat(float* addr, float val) {
     float max;
     max = !signbit(val) ? __int_as_float(atomicMax((int*)addr, __float_as_int(val))) :
          __uint_as_float(atomicMin((unsigned int*)addr, __float_as_uint(val)));
->>>>>>> 9af2b062
 
     return max;
 }
