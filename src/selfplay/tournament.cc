/*
  This file is part of Leela Chess Zero.
  Copyright (C) 2018 The LCZero Authors

  Leela Chess is free software: you can redistribute it and/or modify
  it under the terms of the GNU General Public License as published by
  the Free Software Foundation, either version 3 of the License, or
  (at your option) any later version.

  Leela Chess is distributed in the hope that it will be useful,
  but WITHOUT ANY WARRANTY; without even the implied warranty of
  MERCHANTABILITY or FITNESS FOR A PARTICULAR PURPOSE.  See the
  GNU General Public License for more details.

  You should have received a copy of the GNU General Public License
  along with Leela Chess.  If not, see <http://www.gnu.org/licenses/>.

  Additional permission under GNU GPL version 3 section 7

  If you modify this Program, or any covered work, by linking or
  combining it with NVIDIA Corporation's libraries from the NVIDIA CUDA
  Toolkit and the NVIDIA CUDA Deep Neural Network library (or a
  modified version of those libraries), containing parts covered by the
  terms of the respective license agreement, the licensors of this
  Program grant you additional permission to convey the resulting work.
*/

#include "selfplay/tournament.h"

#include <fstream>

#include "chess/pgn.h"
#include "neural/factory.h"
#include "neural/memcache.h"
#include "neural/shared_params.h"
#include "search/classic/search.h"
#include "search/classic/stoppers/factory.h"
#include "selfplay/game.h"
#include "selfplay/multigame.h"
#include "utils/optionsparser.h"
#include "utils/random.h"

namespace lczero {
namespace {
const OptionId kShareTreesId{"share-trees", "ShareTrees",
                             "When on, game tree is shared for two players; "
                             "when off, each side has a separate tree."};
const OptionId kTotalGamesId{
    "games", "Games",
    "Number of games to play. -1 to play forever, -2 to play equal to book "
    "length, or double book length if mirrored."};
const OptionId kParallelGamesId{"parallelism", "Parallelism",
                                "Number of games to play in parallel."};
const OptionId kThreadsId{
    "threads", "Threads",
    "Number of (CPU) worker threads to use for every game,", 't'};
const OptionId kPlayoutsId{"playouts", "Playouts",
                           "Number of playouts per move to search."};
const OptionId kVisitsId{"visits", "Visits",
                         "Number of visits per move to search."};
const OptionId kTimeMsId{"movetime", "MoveTime",
                         "Time per move, in milliseconds."};
const OptionId kTrainingId{
    "training", "Training",
    "Enables writing training data. The training data is stored into a "
    "temporary subdirectory that the engine creates."};
const OptionId kVerboseThinkingId{"verbose-thinking", "VerboseThinking",
                                  "Show verbose thinking messages."};
const OptionId kPolicyModeSizeId{"policy-mode-size", "PolicyModeSize",
                                 "Number of games per thread in policy only "
                                 "mode. Set to 0 to not use policy only mode."};
const OptionId kValueModeSizeId{"value-mode-size", "ValueModeSize",
                                "Number of games per thread in value only "
                                "mode. Set to 0 to not use value only mode."};
const OptionId kTournamentResultsFileId{
    "tournament-results-file", "TournamentResultsFile",
    "Name of file to append the tournament results in fake pgn format."};
const OptionId kMoveThinkingId{"move-thinking", "MoveThinking",
                               "Show all the per-move thinking."};
const OptionId kResignPlaythroughId{
    "resign-playthrough", "ResignPlaythrough",
    "The percentage of games which ignore resign."};
const OptionId kDiscardedStartChanceId{
    "discarded-start-chance", "DiscardedStartChance",
    "The percentage chance each game will attempt to start from a position "
    "discarded due to not getting enough visits."};
const OptionId kOpeningsFileId{
    "openings-pgn", "OpeningsPgnFile",
    "A path name to a pgn file containing openings to use."};
const OptionId kOpeningsMirroredId{
    "mirror-openings", "MirrorOpenings",
    "If true, each opening will be played in pairs. "
    "Not really compatible with openings mode random."};
const OptionId kOpeningsModeId{"openings-mode", "OpeningsMode",
                               "A choice of sequential, shuffled, or random."};
const OptionId kSyzygyTablebaseId{
    "syzygy-paths", "SyzygyPath",
    "List of Syzygy tablebase directories, list entries separated by system "
    "separator (\";\" for Windows, \":\" for Linux).",
    's'};
const OptionId kReplayFileId{
    "replay-pgn", "ReplayPgnFile",
    "A path name to a pgn file containing games to replay."};
const OptionId kPGgnVariationPlyId{"pgn-variation-ply", "PgnVariationPly",
                                   "Number of ply to keep from each pgn "
                                   "variation. The default -1 disables pgn "
                                   "variation handling and also disables pgn "
                                   "syntax checking inside variations."};
}  // namespace

void SelfPlayTournament::PopulateOptions(OptionsParser* options) {
  options->AddContext("player1");
  options->AddContext("player2");
  options->AddContext("white");
  options->AddContext("black");
  for (const auto context : {"player1", "player2"}) {
    auto* dict = options->GetMutableOptions(context);
    dict->AddSubdict("white")->AddAliasDict(&options->GetOptionsDict("white"));
    dict->AddSubdict("black")->AddAliasDict(&options->GetOptionsDict("black"));
  }

  SharedBackendParams::Populate(options);
  options->Add<IntOption>(kThreadsId, 1, 8) = 1;
  classic::SearchParams::Populate(options);

  options->Add<BoolOption>(kShareTreesId) = true;
  options->Add<IntOption>(kTotalGamesId, -2, 999999) = -1;
  options->Add<IntOption>(kParallelGamesId, 1, 256) = 8;
  options->Add<IntOption>(kPlayoutsId, -1, 999999999) = -1;
  options->Add<IntOption>(kVisitsId, -1, 999999999) = -1;
  options->Add<IntOption>(kTimeMsId, -1, 999999999) = -1;
  options->Add<BoolOption>(kTrainingId) = false;
  options->Add<BoolOption>(kVerboseThinkingId) = false;
  options->Add<IntOption>(kPolicyModeSizeId, 0, 1024) = 0;
  options->Add<IntOption>(kValueModeSizeId, 0, 64) = 0;
  options->Add<StringOption>(kTournamentResultsFileId) = "";
  options->Add<BoolOption>(kMoveThinkingId) = false;
  options->Add<FloatOption>(kResignPlaythroughId, 0.0f, 100.0f) = 0.0f;
  options->Add<FloatOption>(kDiscardedStartChanceId, 0.0f, 100.0f) = 0.0f;
  options->Add<StringOption>(kOpeningsFileId) = "";
  options->Add<BoolOption>(kOpeningsMirroredId) = false;
  std::vector<std::string> openings_modes = {"sequential", "shuffled",
                                             "random"};
  options->Add<ChoiceOption>(kOpeningsModeId, openings_modes) = "sequential";

  options->Add<StringOption>(kSyzygyTablebaseId);
  options->Add<StringOption>(kReplayFileId) = "";
  options->Add<IntOption>(kPGgnVariationPlyId, -1, 999999999) = -1;
  SelfPlayGame::PopulateUciParams(options);

  auto defaults = options->GetMutableDefaultsOptions();
  defaults->Set<int>(classic::SearchParams::kMiniBatchSizeId, 32);
  defaults->Set<float>(classic::SearchParams::kCpuctId, 1.2f);
  defaults->Set<float>(classic::SearchParams::kCpuctFactorId, 0.0f);
  defaults->Set<float>(SharedBackendParams::kPolicySoftmaxTemp, 1.0f);
  defaults->Set<int>(classic::SearchParams::kMaxCollisionVisitsId, 1);
  defaults->Set<int>(classic::SearchParams::kMaxCollisionEventsId, 1);
  defaults->Set<int>(classic::SearchParams::kCacheHistoryLengthId, 7);
  defaults->Set<bool>(classic::SearchParams::kOutOfOrderEvalId, false);
  defaults->Set<float>(classic::SearchParams::kTemperatureId, 1.0f);
  defaults->Set<float>(classic::SearchParams::kNoiseEpsilonId, 0.25f);
  defaults->Set<float>(classic::SearchParams::kFpuValueId, 0.0f);
  defaults->Set<std::string>(SharedBackendParams::kHistoryFill, "no");
  defaults->Set<std::string>(SharedBackendParams::kBackendId, "multiplexing");
  defaults->Set<bool>(classic::SearchParams::kStickyEndgamesId, false);
  defaults->Set<bool>(classic::SearchParams::kTwoFoldDrawsId, false);
  defaults->Set<int>(classic::SearchParams::kTaskWorkersPerSearchWorkerId, 0);
}

SelfPlayTournament::SelfPlayTournament(
    const OptionsDict& options,
    CallbackUciResponder::BestMoveCallback best_move_info,
    CallbackUciResponder::ThinkingCallback thinking_info,
    GameInfo::Callback game_info, TournamentInfo::Callback tournament_info)
    : player_options_{{options.GetSubdict("player1").GetSubdict("white"),
                       options.GetSubdict("player1").GetSubdict("black")},
                      {options.GetSubdict("player2").GetSubdict("white"),
                       options.GetSubdict("player2").GetSubdict("black")}},
      best_move_callback_(best_move_info),
      info_callback_(thinking_info),
      game_callback_(game_info),
      tournament_callback_(tournament_info),
      kTotalGames(options.Get<int>(kTotalGamesId)),
      kShareTree(options.Get<bool>(kShareTreesId)),
      kParallelism(options.Get<int>(kParallelGamesId)),
      kTraining(options.Get<bool>(kTrainingId)),
      kResignPlaythrough(options.Get<float>(kResignPlaythroughId)),
      kPolicyGamesSize(options.Get<int>(kPolicyModeSizeId)),
      kValueGamesSize(options.Get<int>(kValueModeSizeId)),
      kTournamentResultsFile(
          options.Get<std::string>(kTournamentResultsFileId)),
      kDiscardedStartChance(options.Get<float>(kDiscardedStartChanceId)) {
<<<<<<< HEAD
  std::string opening_book = options.Get<std::string>(kOpeningsFileId);
  if (!opening_book.empty()) {
=======
  multi_games_size_ = std::max(kPolicyGamesSize, kValueGamesSize);
  std::string book = options.Get<std::string>(kOpeningsFileId);
  if (!book.empty()) {
>>>>>>> 2e4098b3
    PgnReader book_reader;
    book_reader.AddPgnFile(opening_book, options.Get<int>(kPGgnVariationPlyId));
    openings_ = book_reader.ReleaseGames();
    if (options.Get<std::string>(kOpeningsModeId) == "shuffled") {
      Random::Get().Shuffle(openings_.begin(), openings_.end());
    }
  }
<<<<<<< HEAD
  std::string replay_book = options.Get<std::string>(kReplayFileId);
  if (!replay_book.empty()) {
    if (!opening_book.empty()) {
      throw Exception(
          "You cannot specify an opening book when replaying games.");
    }
    if (!options.IsDefault<int>(kTotalGamesId)) {
      throw Exception("You cannot specify a number of games when replaying.");
    }
    PgnReader book_reader;
    book_reader.AddPgnFile(replay_book, options.Get<int>(kPGgnVariationPlyId));
    games_to_replay_ = book_reader.ReleaseGames();
  }

=======
  if (kPolicyGamesSize > 0 && kValueGamesSize > 0) {
    throw Exception("Can't do both policy and value games at the same time.");
  }
  if (multi_games_size_ > 0 && openings_.size() == 0) {
    throw Exception(
        "Policy/Value games are deterministic, needs opening book to be "
        "useful.");
  }
  if (multi_games_size_ > 0 &&
      (kTotalGames == -1 ||
       (kTotalGames > 0 &&
        static_cast<size_t>(kTotalGames) > openings_.size() * 2))) {
    throw Exception(
        "Policy/Value games are deterministic, you do not want to go through "
        "the "
        "opening book more than once.");
  }
>>>>>>> 2e4098b3
  // If playing just one game, the player1 is white, otherwise randomize.
  if (kTotalGames != 1) {
    first_game_black_ = Random::Get().GetBool();
  }

  // Initializing networks.
  for (const auto& name : {"player1", "player2"}) {
    for (const auto& color : {"white", "black"}) {
      const auto& opts = options.GetSubdict(name).GetSubdict(color);
      const auto config = NetworkFactory::BackendConfiguration(opts);
      if (!backends_.contains(config)) {
        backends_.emplace(
            config,
            CreateMemCache(BackendManager::Get()->CreateFromParams(opts),
                           options.GetSubdict(name).Get<int>(
                               SharedBackendParams::kNNCacheSizeId)));
      }
    }
  }

  // SearchLimits.
  static constexpr const char* kPlayerNames[2] = {"player1", "player2"};
  static constexpr const char* kPlayerColors[2] = {"white", "black"};
  for (int name_idx : {0, 1}) {
    for (int color_idx : {0, 1}) {
      auto& limits = search_limits_[name_idx][color_idx];
      const auto& dict = options.GetSubdict(kPlayerNames[name_idx])
                             .GetSubdict(kPlayerColors[color_idx]);
      limits.playouts = dict.Get<int>(kPlayoutsId);
      limits.visits = dict.Get<int>(kVisitsId);
      limits.movetime = dict.Get<int>(kTimeMsId);

      if (multi_games_size_ == 0 && limits.playouts == -1 &&
          limits.visits == -1 && limits.movetime == -1) {
        throw Exception(
            "Please define --visits, --playouts or --movetime, otherwise it's "
            "not clear when to stop search.");
      } else if (multi_games_size_ > 0 &&
                 (limits.playouts != -1 || limits.visits != -1 ||
                  limits.movetime != -1)) {
        throw Exception(
            "Policy mode does not need --visits, --playouts or --movetime as "
            "it has fixed 1 node behaviour.");
      }
    }
  }

  // Take syzygy tablebases from options.
  std::string tb_paths = options.Get<std::string>(kSyzygyTablebaseId);
  if (!tb_paths.empty()) {
    syzygy_tb_ = std::make_unique<SyzygyTablebase>();
    CERR << "Loading Syzygy tablebases from " << tb_paths;
    if (!syzygy_tb_->init(tb_paths)) {
      CERR << "Failed to load Syzygy tablebases!";
      syzygy_tb_ = nullptr;
    }
  }
}

void SelfPlayTournament::PlayOneGame(int game_number) {
  bool player1_black;  // Whether player1 will player as black in this game.
  Opening opening;
  {
    Mutex::Lock lock(mutex_);
    player1_black = ((game_number % 2) == 1) != first_game_black_;
    if (!openings_.empty()) {
      if (player_options_[0][0].Get<bool>(kOpeningsMirroredId)) {
        opening = openings_[(game_number / 2) % openings_.size()];
      } else if (player_options_[0][0].Get<std::string>(kOpeningsModeId) ==
                 "random") {
        opening = openings_[Random::Get().GetInt(0, openings_.size() - 1)];
      } else {
        opening = openings_[game_number % openings_.size()];
      }
    }
    if (discard_pile_.size() > 0 &&
        Random::Get().GetFloat(100.0f) < kDiscardedStartChance) {
      const size_t idx = Random::Get().GetInt(0, discard_pile_.size() - 1);
      if (idx != discard_pile_.size() - 1) {
        std::swap(discard_pile_[idx], discard_pile_.back());
      }
      opening = discard_pile_.back();
      discard_pile_.pop_back();
    }
  }
  Opening game_to_replay;
  if (!games_to_replay_.empty()) {
    game_to_replay = games_to_replay_[game_number];
    if (game_to_replay.moves.empty()) return;
    opening.start_fen = game_to_replay.start_fen;
  }

  const int color_idx[2] = {player1_black ? 1 : 0, player1_black ? 0 : 1};

  PlayerOptions options[2];

  std::vector<ThinkingInfo> last_thinking_info;
  for (int pl_idx : {0, 1}) {
    const int color = color_idx[pl_idx];
    const bool verbose_thinking =
        player_options_[pl_idx][color].Get<bool>(kVerboseThinkingId);
    const bool move_thinking =
        player_options_[pl_idx][color].Get<bool>(kMoveThinkingId);
    // Populate per-player options.
    PlayerOptions& opt = options[color_idx[pl_idx]];
    opt.backend = backends_[NetworkFactory::BackendConfiguration(
                                player_options_[pl_idx][color])]
                      .get();
    opt.uci_options = &player_options_[pl_idx][color];
    opt.search_limits = search_limits_[pl_idx][color];

    // "bestmove" callback.
    opt.best_move_callback = [this, game_number, pl_idx, player1_black,
                              verbose_thinking, move_thinking,
                              &last_thinking_info](const BestMoveInfo& info) {
      if (!move_thinking) {
        last_thinking_info.clear();
        return;
      }
      // In non-verbose mode, output the last "info" message.
      if (!verbose_thinking && !last_thinking_info.empty()) {
        info_callback_(last_thinking_info);
        last_thinking_info.clear();
      }
      BestMoveInfo rich_info = info;
      rich_info.player = pl_idx + 1;
      rich_info.is_black = player1_black ? pl_idx == 0 : pl_idx != 0;
      rich_info.game_id = game_number;
      best_move_callback_(rich_info);
    };

    opt.info_callback =
        [this, game_number, pl_idx, player1_black, verbose_thinking,
         &last_thinking_info](const std::vector<ThinkingInfo>& infos) {
          std::vector<ThinkingInfo> rich_info = infos;
          for (auto& info : rich_info) {
            info.player = pl_idx + 1;
            info.is_black = player1_black ? pl_idx == 0 : pl_idx != 0;
            info.game_id = game_number;
          }
          if (verbose_thinking) {
            info_callback_(rich_info);
          } else {
            // In non-verbose mode, remember the last "info" messages.
            last_thinking_info = std::move(rich_info);
          }
        };
    opt.discarded_callback = [this](const Opening& moves) {
      // Only track discards if discard start chance is non-zero.
      if (kDiscardedStartChance == 0.0f) return;
      Mutex::Lock lock(mutex_);
      discard_pile_.push_back(moves);
      // 10k seems it should be enough to keep a good mix and avoid running out
      // of ram.
      if (discard_pile_.size() > 10000) {
        // Swap a random element to end and pop it to avoid growing.
        const size_t idx = Random::Get().GetInt(0, discard_pile_.size() - 1);
        if (idx != discard_pile_.size() - 1) {
          std::swap(discard_pile_[idx], discard_pile_.back());
        }
        discard_pile_.pop_back();
      }
    };
  }

  // Iterator to store the game in. Have to keep it so that later we can
  // delete it. Need to expose it in games_ member variable only because
  // of possible Abort() that should stop them all.
  std::list<std::unique_ptr<SelfPlayGame>>::iterator game_iter;
  SyzygyTablebase* syzygy_tb;
  {
    Mutex::Lock lock(mutex_);
    games_.emplace_front(std::make_unique<SelfPlayGame>(options[0], options[1],
                                                        kShareTree, opening));
    game_iter = games_.begin();
    syzygy_tb = syzygy_tb_.get();
  }
  auto& game = **game_iter;

  // If kResignPlaythrough == 0, then this comparison is unconditionally true
  const bool enable_resign =
      Random::Get().GetFloat(100.0f) >= kResignPlaythrough;

  // PLAY GAME!
  auto player1_threads = player_options_[0][color_idx[0]].Get<int>(kThreadsId);
  auto player2_threads = player_options_[1][color_idx[1]].Get<int>(kThreadsId);
<<<<<<< HEAD
  game.Play(player1_threads, player2_threads, kTraining, syzygy_tb_.get(),
            game_to_replay, enable_resign);
=======
  game.Play(player1_threads, player2_threads, kTraining, syzygy_tb,
            enable_resign);
>>>>>>> 2e4098b3

  // If game was aborted, it's still undecided.
  if (game.GetGameResult() != GameResult::UNDECIDED ||
      !game_to_replay.moves.empty()) {
    // Game callback.
    GameInfo game_info;
    game_info.game_result = game.GetGameResult();
    game_info.is_black = player1_black;
    game_info.game_id = game_number;
    game_info.initial_fen = opening.start_fen;
    game_info.moves = game.GetMoves();
    game_info.play_start_ply = game.GetStartPly();
    if (!enable_resign) {
      game_info.min_false_positive_threshold =
          game.GetWorstEvalForWinnerOrDraw();
    }
    if (kTraining &&
        game_info.play_start_ply < static_cast<int>(game_info.moves.size())) {
      TrainingDataWriter writer(game_number);
      game.WriteTrainingData(&writer);
      writer.Finalize();
      game_info.training_filename = writer.GetFileName();
    }
    game_callback_(game_info);

    // Update tournament stats.
    {
      Mutex::Lock lock(mutex_);
<<<<<<< HEAD
      if (game.GetGameResult() != GameResult::UNDECIDED) {
        int result =
            game.GetGameResult() == GameResult::DRAW
                ? 1
                : game.GetGameResult() == GameResult::WHITE_WON ? 0 : 2;
        if (player1_black) result = 2 - result;
        ++tournament_info_.results[result][player1_black ? 1 : 0];
      }
=======
      int result = game.GetGameResult() == GameResult::DRAW        ? 1
                   : game.GetGameResult() == GameResult::WHITE_WON ? 0
                                                                   : 2;
      if (player1_black) result = 2 - result;
      ++tournament_info_.results[result][player1_black ? 1 : 0];
>>>>>>> 2e4098b3
      tournament_info_.move_count_ += game.move_count_;
      tournament_info_.nodes_total_ += game.nodes_total_;
      tournament_callback_(tournament_info_);
    }
  }

  {
    Mutex::Lock lock(mutex_);
    games_.erase(game_iter);
  }
}

void SelfPlayTournament::PlayMultiGames(int game_id, size_t game_count) {
  bool use_value = kValueGamesSize > 0;
  std::vector<Opening> openings;
  openings.reserve(game_count / 2);
  size_t opening_basis = game_id / 2;
  {
    Mutex::Lock lock(mutex_);
    for (size_t i = 0; i < game_count / 2; i++) {
      openings.push_back(openings_[(opening_basis + i) % openings_.size()]);
    }
  }

  PlayerOptions options[2];
  options[0].backend =
      backends_[NetworkFactory::BackendConfiguration(player_options_[0][0])]
          .get();
  options[1].backend =
      backends_[NetworkFactory::BackendConfiguration(player_options_[1][1])]
          .get();

  std::list<std::unique_ptr<MultiSelfPlayGames>>::iterator game1_iter;
  auto aborted = false;
  {
    Mutex::Lock lock(mutex_);
    multigames_.emplace_front(std::make_unique<MultiSelfPlayGames>(
        options[0], options[1], openings, syzygy_tb_.get(), use_value));
    game1_iter = multigames_.begin();
    aborted = abort_;
  }
  auto& game1 = **game1_iter;

  // PLAY GAMEs!
  if (!aborted) game1.Play();

  options[0].backend =
      backends_[NetworkFactory::BackendConfiguration(player_options_[0][1])]
          .get();
  options[1].backend =
      backends_[NetworkFactory::BackendConfiguration(player_options_[1][0])]
          .get();

  std::list<std::unique_ptr<MultiSelfPlayGames>>::iterator game2_iter;
  {
    Mutex::Lock lock(mutex_);
    multigames_.emplace_front(std::make_unique<MultiSelfPlayGames>(
        options[1], options[0], openings, syzygy_tb_.get(), use_value));
    game2_iter = multigames_.begin();
    aborted = abort_;
  }
  auto& game2 = **game2_iter;
  // PLAY reverse GAMEs!
  if (!aborted) game2.Play();

  for (size_t i = 0; i < openings.size(); i++) {
    auto game1_res = game1.GetGameResult(i);
    if (game1_res != GameResult::UNDECIDED) {
      // Game callback.
      GameInfo game_info;
      game_info.game_result = game1_res;
      game_info.is_black = false;
      game_info.game_id = game_id + 2 * i;
      game_info.moves = game1.GetMoves(i);
      game_info.initial_fen = openings[i].start_fen;
      game_info.play_start_ply = openings[i].moves.size();
      game_callback_(game_info);

      // Update tournament stats.
      {
        Mutex::Lock lock(mutex_);
        int result = game1_res == GameResult::DRAW        ? 1
                     : game1_res == GameResult::WHITE_WON ? 0
                                                          : 2;
        ++tournament_info_.results[result][0];
        tournament_callback_(tournament_info_);
      }
    }
    auto game2_res = game2.GetGameResult(i);
    if (game2_res != GameResult::UNDECIDED) {
      // Game callback.
      GameInfo game_info;
      game_info.game_result = game2_res;
      game_info.is_black = true;
      game_info.game_id = game_id + 2 * i + 1;
      game_info.moves = game2.GetMoves(i);
      game_info.initial_fen = openings[i].start_fen;
      game_info.play_start_ply = openings[i].moves.size();
      game_callback_(game_info);

      // Update tournament stats.
      {
        Mutex::Lock lock(mutex_);
        int result = game2_res == GameResult::DRAW        ? 1
                     : game2_res == GameResult::WHITE_WON ? 2
                                                          : 0;
        ++tournament_info_.results[result][1];
        tournament_callback_(tournament_info_);
      }
    }
  }
  {
    Mutex::Lock lock(mutex_);
    multigames_.erase(game2_iter);
    multigames_.erase(game1_iter);
  }
}

void SelfPlayTournament::Worker() {
  // Play games while game limit is not reached (or while not aborted).
  while (true) {
    int game_id;
    int count = 0;
    {
      Mutex::Lock lock(mutex_);
      if (abort_) break;
<<<<<<< HEAD
      bool mirrored = player_options_[0][0].Get<bool>(kOpeningsMirroredId);
      if ((kTotalGames >= 0 && games_count_ >= kTotalGames) ||
          (kTotalGames == -2 && !openings_.empty() &&
           games_count_ >=
               static_cast<int>(openings_.size()) * (mirrored ? 2 : 1)) ||
          (!games_to_replay_.empty() &&
           games_count_ >= static_cast<int>(games_to_replay_.size())))
        break;
      game_id = games_count_++;
=======
      if (multi_games_size_) {
        if (!player_options_[0][0].Get<bool>(kOpeningsMirroredId)) {
          throw Exception(
              "Policy/Value multi games mode only supports mirrored openings.");
        }
        if (kTotalGames > 0 && kTotalGames % 2 == 1) {
          throw Exception(
              "Policy/Value multi games can't support mirrored with an odd "
              "number "
              "of games.");
        }
        int to_take = 2 * multi_games_size_;
        int max_take = 2 * multi_games_size_;
        if (kTotalGames != -1) {
          int cap = kTotalGames == -2 ? openings_.size() * 2 : kTotalGames;
          to_take = std::min(max_take, cap - games_count_);
        }
        if (to_take <= 0) {
          break;
        }
        game_id = games_count_;
        count = to_take;
        games_count_ += to_take;
      } else {
        bool mirrored = player_options_[0][0].Get<bool>(kOpeningsMirroredId);
        if ((kTotalGames >= 0 && games_count_ >= kTotalGames) ||
            (kTotalGames == -2 && !openings_.empty() &&
             games_count_ >=
                 static_cast<int>(openings_.size()) * (mirrored ? 2 : 1)))
          break;
        game_id = games_count_++;
      }
    }
    if (multi_games_size_) {
      PlayMultiGames(game_id, count);
    } else {
      PlayOneGame(game_id);
>>>>>>> 2e4098b3
    }
  }
}

void SelfPlayTournament::StartAsync() {
  Mutex::Lock lock(threads_mutex_);
  while (threads_.size() < kParallelism) {
    threads_.emplace_back([&]() { Worker(); });
  }
}

void SelfPlayTournament::RunBlocking() {
  if (kParallelism == 1) {
    // No need for multiple threads if there is one worker.
    Worker();
    Mutex::Lock lock(mutex_);
    if (!abort_) {
      SaveResults();
      tournament_info_.finished = true;
      tournament_callback_(tournament_info_);
    }
  } else {
    StartAsync();
    Wait();
  }
}

void SelfPlayTournament::Wait() {
  {
    Mutex::Lock lock(threads_mutex_);
    while (!threads_.empty()) {
      threads_.back().join();
      threads_.pop_back();
    }
  }
  {
    Mutex::Lock lock(mutex_);
    if (!abort_) {
      SaveResults();
      tournament_info_.finished = true;
      tournament_callback_(tournament_info_);
    }
  }
}

void SelfPlayTournament::Abort() {
  Mutex::Lock lock(mutex_);
  abort_ = true;
  for (auto& game : games_)
    if (game) game->Abort();
  for (auto& game : multigames_)
    if (game) game->Abort();
}

void SelfPlayTournament::Stop() {
  Mutex::Lock lock(mutex_);
  abort_ = true;
}

SelfPlayTournament::~SelfPlayTournament() {
  Abort();
  Wait();
}

void SelfPlayTournament::SaveResults() {
  if (kTournamentResultsFile.empty()) return;
  std::ofstream output(kTournamentResultsFile, std::ios_base::app);
  auto p1name =
      player_options_[0][0].Get<std::string>(SharedBackendParams::kWeightsId);
  auto p2name =
      player_options_[1][0].Get<std::string>(SharedBackendParams::kWeightsId);

  output << std::endl;
  output << "[White \"" << p1name << "\"]" << std::endl;
  output << "[Black \"" << p2name << "\"]" << std::endl;
  output << "[Results \"" << tournament_info_.results[0][0] << " "
         << tournament_info_.results[2][0] << " "
         << tournament_info_.results[1][0] << "\"]" << std::endl;
  output << std::endl;
  output << "[White \"" << p2name << "\"]" << std::endl;
  output << "[Black \"" << p1name << "\"]" << std::endl;
  output << "[Results \"" << tournament_info_.results[2][1] << " "
         << tournament_info_.results[0][1] << " "
         << tournament_info_.results[1][1] << "\"]" << std::endl;
}

}  // namespace lczero<|MERGE_RESOLUTION|>--- conflicted
+++ resolved
@@ -190,14 +190,9 @@
       kTournamentResultsFile(
           options.Get<std::string>(kTournamentResultsFileId)),
       kDiscardedStartChance(options.Get<float>(kDiscardedStartChanceId)) {
-<<<<<<< HEAD
+  multi_games_size_ = std::max(kPolicyGamesSize, kValueGamesSize);
   std::string opening_book = options.Get<std::string>(kOpeningsFileId);
   if (!opening_book.empty()) {
-=======
-  multi_games_size_ = std::max(kPolicyGamesSize, kValueGamesSize);
-  std::string book = options.Get<std::string>(kOpeningsFileId);
-  if (!book.empty()) {
->>>>>>> 2e4098b3
     PgnReader book_reader;
     book_reader.AddPgnFile(opening_book, options.Get<int>(kPGgnVariationPlyId));
     openings_ = book_reader.ReleaseGames();
@@ -205,13 +200,16 @@
       Random::Get().Shuffle(openings_.begin(), openings_.end());
     }
   }
-<<<<<<< HEAD
   std::string replay_book = options.Get<std::string>(kReplayFileId);
   if (!replay_book.empty()) {
     if (!opening_book.empty()) {
       throw Exception(
           "You cannot specify an opening book when replaying games.");
     }
+    if (multi_games_size_ > 0) {
+      throw Exception(
+        "Policy/Value games do not support replaying.");
+    }
     if (!options.IsDefault<int>(kTotalGamesId)) {
       throw Exception("You cannot specify a number of games when replaying.");
     }
@@ -220,7 +218,6 @@
     games_to_replay_ = book_reader.ReleaseGames();
   }
 
-=======
   if (kPolicyGamesSize > 0 && kValueGamesSize > 0) {
     throw Exception("Can't do both policy and value games at the same time.");
   }
@@ -238,7 +235,7 @@
         "the "
         "opening book more than once.");
   }
->>>>>>> 2e4098b3
+
   // If playing just one game, the player1 is white, otherwise randomize.
   if (kTotalGames != 1) {
     first_game_black_ = Random::Get().GetBool();
@@ -425,13 +422,8 @@
   // PLAY GAME!
   auto player1_threads = player_options_[0][color_idx[0]].Get<int>(kThreadsId);
   auto player2_threads = player_options_[1][color_idx[1]].Get<int>(kThreadsId);
-<<<<<<< HEAD
-  game.Play(player1_threads, player2_threads, kTraining, syzygy_tb_.get(),
+  game.Play(player1_threads, player2_threads, kTraining, syzygy_tb,
             game_to_replay, enable_resign);
-=======
-  game.Play(player1_threads, player2_threads, kTraining, syzygy_tb,
-            enable_resign);
->>>>>>> 2e4098b3
 
   // If game was aborted, it's still undecided.
   if (game.GetGameResult() != GameResult::UNDECIDED ||
@@ -460,22 +452,13 @@
     // Update tournament stats.
     {
       Mutex::Lock lock(mutex_);
-<<<<<<< HEAD
       if (game.GetGameResult() != GameResult::UNDECIDED) {
-        int result =
-            game.GetGameResult() == GameResult::DRAW
-                ? 1
-                : game.GetGameResult() == GameResult::WHITE_WON ? 0 : 2;
+        int result = game.GetGameResult() == GameResult::DRAW        ? 1
+                     : game.GetGameResult() == GameResult::WHITE_WON ? 0
+                                                                     : 2;
         if (player1_black) result = 2 - result;
         ++tournament_info_.results[result][player1_black ? 1 : 0];
       }
-=======
-      int result = game.GetGameResult() == GameResult::DRAW        ? 1
-                   : game.GetGameResult() == GameResult::WHITE_WON ? 0
-                                                                   : 2;
-      if (player1_black) result = 2 - result;
-      ++tournament_info_.results[result][player1_black ? 1 : 0];
->>>>>>> 2e4098b3
       tournament_info_.move_count_ += game.move_count_;
       tournament_info_.nodes_total_ += game.nodes_total_;
       tournament_callback_(tournament_info_);
@@ -602,17 +585,6 @@
     {
       Mutex::Lock lock(mutex_);
       if (abort_) break;
-<<<<<<< HEAD
-      bool mirrored = player_options_[0][0].Get<bool>(kOpeningsMirroredId);
-      if ((kTotalGames >= 0 && games_count_ >= kTotalGames) ||
-          (kTotalGames == -2 && !openings_.empty() &&
-           games_count_ >=
-               static_cast<int>(openings_.size()) * (mirrored ? 2 : 1)) ||
-          (!games_to_replay_.empty() &&
-           games_count_ >= static_cast<int>(games_to_replay_.size())))
-        break;
-      game_id = games_count_++;
-=======
       if (multi_games_size_) {
         if (!player_options_[0][0].Get<bool>(kOpeningsMirroredId)) {
           throw Exception(
@@ -641,7 +613,9 @@
         if ((kTotalGames >= 0 && games_count_ >= kTotalGames) ||
             (kTotalGames == -2 && !openings_.empty() &&
              games_count_ >=
-                 static_cast<int>(openings_.size()) * (mirrored ? 2 : 1)))
+                 static_cast<int>(openings_.size()) * (mirrored ? 2 : 1)) ||
+            (!games_to_replay_.empty() &&
+             games_count_ >= static_cast<int>(games_to_replay_.size())))
           break;
         game_id = games_count_++;
       }
@@ -650,7 +624,6 @@
       PlayMultiGames(game_id, count);
     } else {
       PlayOneGame(game_id);
->>>>>>> 2e4098b3
     }
   }
 }
