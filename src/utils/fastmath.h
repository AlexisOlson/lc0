/*
  This file is part of Leela Chess Zero.
  Copyright (C) 2018-2019 The LCZero Authors

  Leela Chess is free software: you can redistribute it and/or modify
  it under the terms of the GNU General Public License as published by
  the Free Software Foundation, either version 3 of the License, or
  (at your option) any later version.

  Leela Chess is distributed in the hope that it will be useful,
  but WITHOUT ANY WARRANTY; without even the implied warranty of
  MERCHANTABILITY or FITNESS FOR A PARTICULAR PURPOSE.  See the
  GNU General Public License for more details.

  You should have received a copy of the GNU General Public License
  along with Leela Chess.  If not, see <http://www.gnu.org/licenses/>.

  Additional permission under GNU GPL version 3 section 7

  If you modify this Program, or any covered work, by linking or
  combining it with NVIDIA Corporation's libraries from the NVIDIA CUDA
  Toolkit and the NVIDIA CUDA Deep Neural Network library (or a
  modified version of those libraries), containing parts covered by the
  terms of the respective license agreement, the licensors of this
  Program grant you additional permission to convey the resulting work.
*/

#pragma once

#include <cmath>
#include <cstdint>
#include <cstring>

namespace lczero {
// These stunts are performed by trained professionals, do not try this at home.

// Fast approximate log2(x). Does no range checking.
// The approximation used here is log2(2^N*(1+f)) ~ N+f*(1+k-k*f) where N is the
// exponent and f the fraction (mantissa), f>=0. The constant k is used to tune
// the approximation accuracy. In the final version some constants were slightly
// modified for better accuracy with 32 bit floating point math.
inline float FastLog2(const float a) {
  uint32_t tmp;
  std::memcpy(&tmp, &a, sizeof(float));
  uint32_t expb = tmp >> 23;
  tmp = (tmp & 0x7fffff) | (0x7f << 23);
  float out;
  std::memcpy(&out, &tmp, sizeof(float));
  out -= 1.0f;
  // Minimize max absolute error.
  return out * (1.3465552f - 0.34655523f * out) - 127 + expb;
}

// Fast approximate 2^x. Does only limited range checking.
// The approximation used here is 2^(N+f) ~ 2^N*(1+f*(1-k+k*f)) where N is the
// integer and f the fractional part, f>=0. The constant k is used to tune the
// approximation accuracy. In the final version some constants were slightly
// modified for better accuracy with 32 bit floating point math.
inline float FastPow2(const float a) {
  if (a < -126) return 0.0;
  int32_t exp = static_cast<int32_t>(floor(a));
  float out = a - exp;
  // Minimize max relative error.
  out = 1.0f + out * (0.6602339f + 0.33976606f * out);
  int32_t tmp;
  std::memcpy(&tmp, &out, sizeof(float));
  tmp += static_cast<int32_t>(static_cast<uint32_t>(exp) << 23);
  std::memcpy(&out, &tmp, sizeof(float));
  return out;
}

// Fast approximate ln(x). Does no range checking.
inline float FastLog(const float a) {
  return 0.6931471805599453f * FastLog2(a);
}

// Fast approximate exp(x). Does only limited range checking.
inline float FastExp(const float a) { return FastPow2(1.442695040f * a); }

<<<<<<< HEAD
// Fast logit for more readable code.
inline float FastLogit(const float a) {
  return 0.5f * FastLog((1.0f + a) / (1.0f - a));
}

// Fast approximate x^y. Works for x>0 and saturates on underflow.
// The approximation used here is a combination of log2(2^N*(1+f)) ~ N+f+k
// and 2^(N+f) ~ 2^N*(1+f-k) with N integer and f the fractional part, f>=0.
// The constant k is used to tune the approximation accuracy.
inline float FastPow(const float a, const float b) {
  int32_t tmp;
  std::memcpy(&tmp, &a, sizeof(float));
  tmp -= 0x3f78aa40;
  float out;
  tmp = static_cast<int>(tmp * b + 1064872512.0f);
  if (tmp < 0x800000) {
    return 1.17549435E-38;
  }
  std::memcpy(&out, &tmp, sizeof(float));
  return out;
}

=======
>>>>>>> 3d226b2c
}  // namespace lczero<|MERGE_RESOLUTION|>--- conflicted
+++ resolved
@@ -77,12 +77,6 @@
 // Fast approximate exp(x). Does only limited range checking.
 inline float FastExp(const float a) { return FastPow2(1.442695040f * a); }
 
-<<<<<<< HEAD
-// Fast logit for more readable code.
-inline float FastLogit(const float a) {
-  return 0.5f * FastLog((1.0f + a) / (1.0f - a));
-}
-
 // Fast approximate x^y. Works for x>0 and saturates on underflow.
 // The approximation used here is a combination of log2(2^N*(1+f)) ~ N+f+k
 // and 2^(N+f) ~ 2^N*(1+f-k) with N integer and f the fractional part, f>=0.
@@ -100,6 +94,4 @@
   return out;
 }
 
-=======
->>>>>>> 3d226b2c
 }  // namespace lczero