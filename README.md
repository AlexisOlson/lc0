--- conflicted
+++ resolved
@@ -8,166 +8,6 @@
 
 UCI parameters for gui (on top of default parameters for lc0)
 
-<<<<<<< HEAD
-For essentially all purposes, including selfplay game generation and match play, we highly recommend using the latest `release/version` branch (for example `release/0.31`), which is equivalent to using the latest version tag.
-
-Versioning follows the Semantic Versioning guidelines, with major, minor and patch sections. The training server enforces game quality using the versions output by the client and engine.
-
-
-Download using git:
-
-```shell
-git clone -b release/0.31 --recurse-submodules https://github.com/LeelaChessZero/lc0.git
-```
-
-If you have cloned already an old version, fetch, view and checkout a new branch:
-```shell
-git fetch --all
-git branch --all
-git checkout -t remotes/origin/release/0.31
-```
-
-
-If you prefer to download an archive, you need to also download and place the submodule:
- * Download the [.zip](https://api.github.com/repos/LeelaChessZero/lc0/zipball/release/0.31) file ([.tar.gz](https://api.github.com/repos/LeelaChessZero/lc0/tarball/release/0.31) archive is also available)
- * Extract
- * Download https://github.com/LeelaChessZero/lczero-common/archive/master.zip (also available as [.tar.gz](https://github.com/LeelaChessZero/lczero-common/archive/master.tar.gz))
- * Move the second archive into the first archive's `libs/lczero-common/` folder and extract
- * The final form should look like `<TOP>/libs/lczero-common/proto/`
-
-Having successfully acquired Lc0 via either of these methods, proceed to the build section below and follow the instructions for your OS.
-
-
-## Building and running Lc0
-
-Building should be easier now than it was in the past. Please report any problems you have.
-
-Aside from the git submodule, lc0 requires the Meson build system and at least one backend library for evaluating the neural network, as well as the required `zlib`. (`gtest` is optionally used for the test suite.) If your system already has this library installed, they will be used; otherwise Meson will generate its own copy of the two (a "subproject"), which in turn requires that git is installed (yes, separately from cloning the actual lc0 repository). Meson also requires python and Ninja.
-
-Backend support includes (in theory) any CBLAS-compatible library for CPU usage, such as OpenBLAS or Intel's DNNL or MKL. For GPUs, OpenCL and CUDA+cudnn are supported, while DX-12 can be used in Windows 10 with latest drivers.
-
-Finally, lc0 requires a compiler supporting C++17. Minimal versions seem to be g++ v8.0, clang v5.0 (with C++17 stdlib) or Visual Studio 2017.
-
-*Note* that cuda checks the compiler version and stops even with newer compilers, and to work around this we have added the `nvcc_ccbin` build option. This is more of an issue with new Linux versions, but you can get around it by using an earlier version of gcc just for cuda. As an example, adding `-Dnvcc_ccbin=g++-9` to the `build.sh` command line will use g++-9 with cuda instead of the system compiler.
-
-Given those basics, the OS and backend specific instructions are below.
-
-### Linux
-
-#### Generic
-
-1. Install backend:
-    - If you want to use NVidia graphics cards Install [CUDA](https://developer.nvidia.com/cuda-zone) and [cuDNN](https://developer.nvidia.com/cudnn).
-    - If you want to use AMD graphics cards install OpenCL.
-    - if you want OpenBLAS version Install OpenBLAS (`libopenblas-dev`).
-2. Install ninja build (`ninja-build`), meson, and (optionally) gtest (`libgtest-dev`).
-3. Go to `lc0/`
-4. Run `./build.sh`
-5. `lc0` will be in `lc0/build/release/` directory
-6. Unzip a [neural network](https://lczero.org/play/networks/bestnets/) in the same directory as the binary.
-
-If you want to build with a different compiler, pass the `CC` and `CXX` environment variables:
-
-    CC=clang-6.0 CXX=clang++-6.0 ./build.sh
-
-#### Note on installing CUDA on Ubuntu
-
-Nvidia provides .deb packages. CUDA will be installed in `/usr/local/cuda-10.0` and requires 3GB of diskspace.
-If your `/usr/local` partition doesn't have that much space left you can create a symbolic link before
-doing the install; for example: `sudo ln -s /opt/cuda-10.0 /usr/local/cuda-10.0`
-
-The instructions given on the nvidia website tell you to finish with `apt install cuda`. However, this
-might not work (missing dependencies). In that case use `apt install cuda-10-0`. Afterwards you can
-install the meta package `cuda` which will cause an automatic upgrade to a newer version when that
-comes available (assuming you use `Installer Type deb (network)`, if you'd want that (just cuda-10-0 will
-stay at version 10). If you don't know what to do, only install cuda-10-0.
-
-cuDNN exists of two packages, the Runtime Library and the Developer Library (both a .deb package).
-
-Before you can download the latter you need to create a (free) "developer" account with nvidia for
-which at least a legit email address is required (their website says: The e-mail address is not made public
-and will only be used if you wish to receive a new password or wish to receive certain news or notifications
-by e-mail.). Further they ask for a name, date of birth (not visible later on), country, organisation ("LeelaZero"
-if you have none), primary industry segment ("Other"/none) and which development areas you are interested
-in ("Deep Learning").
-
-#### Ubuntu 18.04
-
-For Ubuntu 18.04 you need the latest version of meson, libstdc++-8-dev, and clang-6.0 before performing the steps above:
-
-    sudo apt-get install libstdc++-8-dev clang-6.0 ninja-build pkg-config
-    pip3 install meson --user
-    CC=clang-6.0 CXX=clang++-6.0 INSTALL_PREFIX=~/.local ./build.sh
-
-Make sure that `~/.local/bin` is in your `PATH` environment variable. You can now type `lc0 --help` and start.
-
-#### Ubuntu 16.04
-
-For Ubuntu 16.04 you need the latest version of meson, ninja, clang-6.0, and libstdc++-8:
-
-    wget -O - https://apt.llvm.org/llvm-snapshot.gpg.key | sudo apt-key add -
-    sudo apt-add-repository 'deb http://apt.llvm.org/xenial/ llvm-toolchain-xenial-6.0 main'
-    sudo add-apt-repository ppa:ubuntu-toolchain-r/test
-    sudo apt-get update
-    sudo apt-get install clang-6.0 libstdc++-8-dev
-    pip3 install meson ninja --user
-    CC=clang-6.0 CXX=clang++-6.0 INSTALL_PREFIX=~/.local ./build.sh
-
-Make sure that `~/.local/bin` is in your `PATH` environment variable. You can now type `lc0 --help` and start.
-
-#### openSUSE (all versions)
-
-Instructions, packages and tools for building on openSUSE are at [openSUSE_install.md](openSUSE_install.md)
-
-#### Docker
-
-Use https://github.com/vochicong/lc0-docker
-to run latest releases of lc0 and the client inside a Docker container.
-
-
-### Windows
-
-Here are the brief instructions for CUDA/CuDNN, for details and other options see `windows-build.md`.
-
-0. Install Microsoft Visual Studio (2017 or later)
-1. Install [CUDA](https://developer.nvidia.com/cuda-zone)
-2. Install [cuDNN](https://developer.nvidia.com/cudnn).
-3. Install Python3
-4. Install Meson: `pip3 install --upgrade meson`
-5. Edit `build.cmd`:
-
-* Set `CUDA_PATH` with your CUDA directory
-* Set `CUDNN_PATH` with your cuDNN directory (may be the same with CUDA_PATH)
-
-6. Run `build.cmd`. It will ask permission to delete the build directory, then generate MSVS project and pause.
-
-Then either:
-
-7. Hit `Enter` to build it.
-8. Resulting binary will be `build/lc0.exe`
-
-Or.
-
-7. Open generated solution `build/lc0.sln` in Visual Studio and build yourself.
-
-### Mac
-
-First you need to install some required packages through Terminal:
-1. Install brew as per the instructions at https://brew.sh/
-2. Install python3: `brew install python3`
-3. Install meson: `brew install meson`
-4. Install ninja: `brew install ninja`
-5. (For Mac OS 10.14 Mojave, or if the other step 5 fails):
- * Install developer tools: ``xcode-select --install``
- * When using Mojave install SDK headers: `installer -pkg /Library/Developer/CommandLineTools/Packages/macOS_SDK_headers_for_macOS_10.14.pkg -target /` (if this doesn't work, use `sudo installer` instead of just `installer`.)
-
-Or.
-
-5. (For MacOS 10.15 Catalina, or if the other step 5 fails): 
- * Install Xcode command-line tools: ``xcode-select --install``
- * Install "XCode Developer Tools" through the app store. (First one on the list of Apps if searched.)
- * Associate the SDK headers in XCode with a command: export CPATH=\`xcrun --show-sdk-path\`/usr/include
-=======
  "WeightsFile": "lqo_v2.pb.gz"
  
  "Temperature": "0.7"
@@ -177,7 +17,6 @@
  "TempDecayMoves": "5"
  
  "ScLimit": "28"
->>>>>>> 49ab0a04
  
 
 For instructions on setting up the default lc0, refer to the instructions given in readme for v31 version of lc0 linked above. The same instructions apply for running this search-contempt branch as well.
